--- conflicted
+++ resolved
@@ -111,14 +111,8 @@
     train_iter = SerialIterator(train, args.batchsize)
 
     # Set up the regressor.
-<<<<<<< HEAD
     device = chainer.get_device(args.device)
-    metrics_fun = {'mean_abs_error': MeanAbsError(scaler=scaler),
-                   'root_mean_sqr_error': RootMeanSqrError(scaler=scaler)}
-=======
-    device = args.gpu
     metrics_fun = {'mae': F.mean_absolute_error, 'rmse': rmse}
->>>>>>> d627a7e9
     regressor = Regressor(predictor, lossfun=F.mean_squared_error,
                           metrics_fun=metrics_fun, device=device)
 
@@ -138,10 +132,7 @@
     trainer.extend(E.PrintReport(['epoch', 'main/loss', 'main/mae',
                                   'main/rmse', 'elapsed_time']))
     trainer.extend(E.ProgressBar())
-    try:
-        trainer.run()
-    except Exception as e:
-        import IPython; IPython.embed()
+    trainer.run()
 
     # Save the regressor's parameters.
     model_path = os.path.join(args.out, args.model_filename)
