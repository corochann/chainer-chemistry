#!/usr/bin/env python
from __future__ import print_function

import argparse
import numpy
import os
import types

from chainer import iterators
from chainer import optimizers
from chainer import training

from chainer.training import extensions as E
from chainer_chemistry.dataset.converters import concat_mols
from chainer_chemistry.dataset.preprocessors import preprocess_method_dict
from chainer_chemistry import datasets as D
from chainer_chemistry.datasets.molnet.molnet_config import molnet_default_config  # NOQA
from chainer_chemistry.datasets import NumpyTupleDataset
from chainer_chemistry.links import StandardScaler
from chainer_chemistry.models.prediction import Classifier
from chainer_chemistry.models.prediction import Regressor
from chainer_chemistry.models.prediction import set_up_predictor
from chainer_chemistry.training.extensions import BatchEvaluator, ROCAUCEvaluator  # NOQA


def parse_arguments():
    # Lists of supported preprocessing methods/models and datasets.
    method_list = ['nfp', 'ggnn', 'schnet', 'weavenet', 'rsgcn', 'relgcn',
                   'relgat', 'gin',
                   'nfp_gwm', 'ggnn_gwm', 'rsgcn_gwm', 'gin_gwm']
    dataset_names = list(molnet_default_config.keys())
    scale_list = ['standardize', 'none']

    parser = argparse.ArgumentParser(description='molnet example')
    parser.add_argument('--method', '-m', type=str, choices=method_list,
                        help='method name', default='nfp')
    parser.add_argument('--label', '-l', type=str, default='',
                        help='target label for regression; empty string means '
                        'predicting all properties at once')
    parser.add_argument('--conv-layers', '-c', type=int, default=4,
                        help='number of convolution layers')
    parser.add_argument('--batchsize', '-b', type=int, default=32,
                        help='batch size')
    parser.add_argument(
        '--device', type=str, default='-1',
        help='Device specifier. Either ChainerX device specifier or an '
             'integer. If non-negative integer, CuPy arrays with specified '
             'device id are used. If negative integer, NumPy arrays are used')
    parser.add_argument('--out', '-o', type=str, default='result',
                        help='path to save the computed model to')
    parser.add_argument('--epoch', '-e', type=int, default=20,
                        help='number of epochs')
    parser.add_argument('--unit-num', '-u', type=int, default=16,
                        help='number of units in one layer of the model')
    parser.add_argument('--dataset', '-d', type=str, choices=dataset_names,
                        default='bbbp',
                        help='name of the dataset that training is run on')
    parser.add_argument('--protocol', type=int, default=2,
                        help='pickle protocol version')
    parser.add_argument('--num-data', type=int, default=-1,
                        help='amount of data to be parsed; -1 indicates '
                        'parsing all data.')
    parser.add_argument('--scale', type=str, choices=scale_list,
                        help='label scaling method', default='standardize')
    return parser.parse_args()


def dataset_part_filename(dataset_part, num_data):
    """Returns the filename corresponding to a train/valid/test parts of a
    dataset, based on the amount of data samples that need to be parsed.
    Args:
        dataset_part: String containing any of the following 'train', 'valid'
                      or 'test'.
        num_data: Amount of data samples to be parsed from the dataset.
    """
    if num_data >= 0:
        return '{}_data_{}.npz'.format(dataset_part, str(num_data))
    return '{}_data.npz'.format(dataset_part)


def download_entire_dataset(dataset_name, num_data, labels, method, cache_dir):
    """Downloads the train/valid/test parts of a dataset and stores them in the
    cache directory.
    Args:
        dataset_name: Dataset to be downloaded.
        num_data: Amount of data samples to be parsed from the dataset.
        labels: Target labels for regression.
        method: Method name. See `parse_arguments`.
        cache_dir: Directory to store the dataset to.
    """

    print('Downloading {}...'.format(dataset_name))
    preprocessor = preprocess_method_dict[method]()

    # Select the first `num_data` samples from the dataset.
    target_index = numpy.arange(num_data) if num_data >= 0 else None
    dataset_parts = D.molnet.get_molnet_dataset(dataset_name, preprocessor,
                                                labels=labels,
                                                target_index=target_index)
    dataset_parts = dataset_parts['dataset']

    # Cache the downloaded dataset.
    if not os.path.exists(cache_dir):
        os.makedirs(cache_dir)

    for i, part in enumerate(['train', 'valid', 'test']):
        filename = dataset_part_filename(part, num_data)
        path = os.path.join(cache_dir, filename)
        NumpyTupleDataset.save(path, dataset_parts[i])
    return dataset_parts


def fit_scaler(datasets):
    """Standardizes (scales) the dataset labels.
    Args:
        datasets: Tuple containing the datasets.
    Returns:
        Datasets with standardized labels and the scaler object.
    """
    scaler = StandardScaler()

    # Collect all labels in order to apply scaling over the entire dataset.
    labels = None
    offsets = []
    for dataset in datasets:
        if labels is None:
            labels = dataset.get_datasets()[-1]
        else:
            labels = numpy.vstack([labels, dataset.get_datasets()[-1]])
        offsets.append(len(labels))

    scaler.fit(labels)

    return scaler


def main():
    args = parse_arguments()

    # Set up some useful variables that will be used later on.
    dataset_name = args.dataset
    method = args.method
    num_data = args.num_data
    n_unit = args.unit_num
    conv_layers = args.conv_layers

    task_type = molnet_default_config[dataset_name]['task_type']
    model_filename = {'classification': 'classifier.pkl',
                      'regression': 'regressor.pkl'}

    print('Using dataset: {}...'.format(dataset_name))

    # Set up some useful variables that will be used later on.
    if args.label:
        labels = args.label
        cache_dir = os.path.join('input', '{}_{}_{}'.format(dataset_name,
                                                            method, labels))
        class_num = len(labels) if isinstance(labels, list) else 1
    else:
        labels = None
        cache_dir = os.path.join('input', '{}_{}_all'.format(dataset_name,
                                                             method))
        class_num = len(molnet_default_config[args.dataset]['tasks'])

    # Load the train and validation parts of the dataset.
    filenames = [dataset_part_filename(p, num_data)
                 for p in ['train', 'valid']]

    paths = [os.path.join(cache_dir, f) for f in filenames]
    if all([os.path.exists(path) for path in paths]):
        dataset_parts = []
        for path in paths:
            print('Loading cached dataset from {}.'.format(path))
            dataset_parts.append(NumpyTupleDataset.load(path))
    else:
        dataset_parts = download_entire_dataset(dataset_name, num_data, labels,
                                                method, cache_dir)
    train, valid = dataset_parts[0], dataset_parts[1]

    # Scale the label values, if necessary.
    scaler = None
    if args.scale == 'standardize':
        if task_type == 'regression':
            print('Applying standard scaling to the labels.')
            scaler = fit_scaler(dataset_parts)
        else:
            print('Label scaling is not available for classification tasks.')
    else:
        print('No label scaling was selected.')

    # Set up the predictor.
    predictor = set_up_predictor(method, n_unit, conv_layers, class_num,
                                 label_scaler=scaler)

    # Set up the iterators.
    train_iter = iterators.SerialIterator(train, args.batchsize)
    valid_iter = iterators.SerialIterator(valid, args.batchsize, repeat=False,
                                          shuffle=False)

    # Load metrics for the current dataset.
    metrics = molnet_default_config[dataset_name]['metrics']
    metrics_fun = {k: v for k, v in metrics.items()
                   if isinstance(v, types.FunctionType)}
    loss_fun = molnet_default_config[dataset_name]['loss']

    device = chainer.get_device(args.device)
    if task_type == 'regression':
        model = Regressor(predictor, lossfun=loss_fun,
<<<<<<< HEAD
                          metrics_fun=metrics_fun, device=device)
        # TODO: Use standard scaler for regression task
=======
                          metrics_fun=metrics_fun, device=args.gpu)
>>>>>>> d627a7e9
    elif task_type == 'classification':
        model = Classifier(predictor, lossfun=loss_fun,
                           metrics_fun=metrics_fun, device=device)
    else:
        raise ValueError('Invalid task type ({}) encountered when processing '
                         'dataset ({}).'.format(task_type, dataset_name))

    # Set up the optimizer.
    optimizer = optimizers.Adam()
    optimizer.setup(model)

    # Save model-related output to this directory.
    model_dir = os.path.join(args.out, os.path.basename(cache_dir))
    if not os.path.exists(model_dir):
        os.makedirs(model_dir)

    # Set up the updater.
    updater = training.StandardUpdater(train_iter, optimizer, device=device,
                                       converter=concat_mols)

    # Set up the trainer.
    trainer = training.Trainer(updater, (args.epoch, 'epoch'), out=model_dir)
    trainer.extend(E.Evaluator(valid_iter, model, device=device,
                               converter=concat_mols))
    trainer.extend(E.snapshot(), trigger=(args.epoch, 'epoch'))
    trainer.extend(E.LogReport())

    # Report various metrics.
    print_report_targets = ['epoch', 'main/loss', 'validation/main/loss']
    for metric_name, metric_fun in metrics.items():
        if isinstance(metric_fun, types.FunctionType):
            print_report_targets.append('main/' + metric_name)
            print_report_targets.append('validation/main/' + metric_name)
        elif issubclass(metric_fun, BatchEvaluator):
            trainer.extend(metric_fun(valid_iter, model, device=device,
                                      eval_func=predictor,
                                      converter=concat_mols, name='val',
                                      raise_value_error=False))
            print_report_targets.append('val/main/' + metric_name)
        else:
            raise TypeError('{} is not a supported metrics function.'
                            .format(type(metrics_fun)))
    print_report_targets.append('elapsed_time')

<<<<<<< HEAD
    # Augmented by Ishiguro
    # ToDo: consider go/no-go of the following block
    # (i) more reporting for val/evalutaion
    # (ii) best validation score snapshot
    if task_type == 'regression':
        if 'RMSE' in metric_name:
            trainer.extend(E.snapshot_object(model, "best_val_" + model_filename[task_type]), trigger=training.triggers.MinValueTrigger('validation/main/RMSE'))
        elif 'MAE' in metric_name:
            trainer.extend(E.snapshot_object(model, "best_val_" + model_filename[task_type]), trigger=training.triggers.MinValueTrigger('validation/main/MAE'))
        else:
            print("No validation metric defined?")
            assert(False)

    elif task_type == 'classification':
        train_eval_iter = iterators.SerialIterator(train, args.batchsize,repeat=False, shuffle=False)
        trainer.extend(ROCAUCEvaluator(
            train_eval_iter, predictor, eval_func=predictor,
            device=device, converter=concat_mols, name='train',
            pos_labels=1, ignore_labels=-1, raise_value_error=False))
        # extension name='validation' is already used by `Evaluator`,
        # instead extension name `val` is used.
        trainer.extend(ROCAUCEvaluator(
            valid_iter, predictor, eval_func=predictor,
            device=device, converter=concat_mols, name='val',
            pos_labels=1, ignore_labels=-1))
        print_report_targets.append('train/main/roc_auc')
        print_report_targets.append('validation/main/loss')
        print_report_targets.append('val/main/roc_auc')

        trainer.extend(E.snapshot_object(model, "best_val_" + model_filename[task_type]), trigger=training.triggers.MaxValueTrigger('val/main/roc_auc'))
    else:
        raise NotImplementedError(
            'Not implemented task_type = {}'.format(task_type))
=======
    # TODO: consider go/no-go of the following block
    # # (i) more reporting for val/evalutaion
    # # (ii) best validation score snapshot
    # if task_type == 'regression':
    #     metric_name_list = list(metrics.keys())
    #     if 'RMSE' in metric_name_list:
    #         trainer.extend(E.snapshot_object(model, "best_val_" + model_filename[task_type]),
    #                        trigger=training.triggers.MinValueTrigger('validation/main/RMSE'))
    #     elif 'MAE' in metric_name_list:
    #         trainer.extend(E.snapshot_object(model, "best_val_" + model_filename[task_type]),
    #                        trigger=training.triggers.MinValueTrigger('validation/main/MAE'))
    #     else:
    #         print("[WARNING] No validation metric defined?")
    #
    # elif task_type == 'classification':
    #     train_eval_iter = iterators.SerialIterator(
    #         train, args.batchsize, repeat=False, shuffle=False)
    #     trainer.extend(ROCAUCEvaluator(
    #         train_eval_iter, predictor, eval_func=predictor,
    #         device=args.gpu, converter=concat_mols, name='train',
    #         pos_labels=1, ignore_labels=-1, raise_value_error=False))
    #     # extension name='validation' is already used by `Evaluator`,
    #     # instead extension name `val` is used.
    #     trainer.extend(ROCAUCEvaluator(
    #         valid_iter, predictor, eval_func=predictor,
    #         device=args.gpu, converter=concat_mols, name='val',
    #         pos_labels=1, ignore_labels=-1, raise_value_error=False))
    #     print_report_targets.append('train/main/roc_auc')
    #     print_report_targets.append('validation/main/loss')
    #     print_report_targets.append('val/main/roc_auc')
    #
    #     trainer.extend(E.snapshot_object(
    #         model, "best_val_" + model_filename[task_type]),
    #         trigger=training.triggers.MaxValueTrigger('val/main/roc_auc'))
    # else:
    #     raise NotImplementedError(
    #         'Not implemented task_type = {}'.format(task_type))
>>>>>>> d627a7e9

    trainer.extend(E.PrintReport(print_report_targets))
    trainer.extend(E.ProgressBar())
    trainer.run()

    # Save the model's parameters.
    model_path = os.path.join(model_dir,  model_filename[task_type])
    print('Saving the trained model to {}...'.format(model_path))
    model.save_pickle(model_path, protocol=args.protocol)


if __name__ == '__main__':
    main()<|MERGE_RESOLUTION|>--- conflicted
+++ resolved
@@ -6,6 +6,7 @@
 import os
 import types
 
+import chainer
 from chainer import iterators
 from chainer import optimizers
 from chainer import training
@@ -206,12 +207,7 @@
     device = chainer.get_device(args.device)
     if task_type == 'regression':
         model = Regressor(predictor, lossfun=loss_fun,
-<<<<<<< HEAD
                           metrics_fun=metrics_fun, device=device)
-        # TODO: Use standard scaler for regression task
-=======
-                          metrics_fun=metrics_fun, device=args.gpu)
->>>>>>> d627a7e9
     elif task_type == 'classification':
         model = Classifier(predictor, lossfun=loss_fun,
                            metrics_fun=metrics_fun, device=device)
@@ -256,41 +252,6 @@
                             .format(type(metrics_fun)))
     print_report_targets.append('elapsed_time')
 
-<<<<<<< HEAD
-    # Augmented by Ishiguro
-    # ToDo: consider go/no-go of the following block
-    # (i) more reporting for val/evalutaion
-    # (ii) best validation score snapshot
-    if task_type == 'regression':
-        if 'RMSE' in metric_name:
-            trainer.extend(E.snapshot_object(model, "best_val_" + model_filename[task_type]), trigger=training.triggers.MinValueTrigger('validation/main/RMSE'))
-        elif 'MAE' in metric_name:
-            trainer.extend(E.snapshot_object(model, "best_val_" + model_filename[task_type]), trigger=training.triggers.MinValueTrigger('validation/main/MAE'))
-        else:
-            print("No validation metric defined?")
-            assert(False)
-
-    elif task_type == 'classification':
-        train_eval_iter = iterators.SerialIterator(train, args.batchsize,repeat=False, shuffle=False)
-        trainer.extend(ROCAUCEvaluator(
-            train_eval_iter, predictor, eval_func=predictor,
-            device=device, converter=concat_mols, name='train',
-            pos_labels=1, ignore_labels=-1, raise_value_error=False))
-        # extension name='validation' is already used by `Evaluator`,
-        # instead extension name `val` is used.
-        trainer.extend(ROCAUCEvaluator(
-            valid_iter, predictor, eval_func=predictor,
-            device=device, converter=concat_mols, name='val',
-            pos_labels=1, ignore_labels=-1))
-        print_report_targets.append('train/main/roc_auc')
-        print_report_targets.append('validation/main/loss')
-        print_report_targets.append('val/main/roc_auc')
-
-        trainer.extend(E.snapshot_object(model, "best_val_" + model_filename[task_type]), trigger=training.triggers.MaxValueTrigger('val/main/roc_auc'))
-    else:
-        raise NotImplementedError(
-            'Not implemented task_type = {}'.format(task_type))
-=======
     # TODO: consider go/no-go of the following block
     # # (i) more reporting for val/evalutaion
     # # (ii) best validation score snapshot
@@ -328,7 +289,6 @@
     # else:
     #     raise NotImplementedError(
     #         'Not implemented task_type = {}'.format(task_type))
->>>>>>> d627a7e9
 
     trainer.extend(E.PrintReport(print_report_targets))
     trainer.extend(E.ProgressBar())
