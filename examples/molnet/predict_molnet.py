#!/usr/bin/env python
from __future__ import print_function

import argparse
import json
import os

import chainer
from chainer.iterators import SerialIterator
from chainer.training.extensions import Evaluator
from chainer_chemistry.training.extensions.roc_auc_evaluator import ROCAUCEvaluator  # NOQA
from chainer import cuda
# Proposed by Ishiguro
# ToDo: consider go/no-go with following modification
# Re-load the best-validation score snapshot using serializers
from chainer import serializers

from chainer_chemistry.dataset.converters import concat_mols
from chainer_chemistry.datasets import NumpyTupleDataset
from chainer_chemistry.datasets.molnet.molnet_config import molnet_default_config  # NOQA
from chainer_chemistry.models.prediction import Classifier
from chainer_chemistry.models.prediction import Regressor
from chainer_chemistry.utils import save_json

# These import is necessary for pickle to work
from chainer import functions as F
from chainer_chemistry.links.scaler.standard_scaler import StandardScaler  # NOQA
from chainer_chemistry.models.prediction.graph_conv_predictor import GraphConvPredictor  # NOQA
from train_molnet import dataset_part_filename
from train_molnet import download_entire_dataset



def parse_arguments():
    # Lists of supported preprocessing methods/models.
    method_list = ['nfp', 'ggnn', 'schnet', 'weavenet', 'rsgcn', 'relgcn',
                   'gin', 'nfp_gwm', 'ggnn_gwm', 'rsgcn_gwm', 'gin_gwm']
#    scale_list = ['standardize', 'none']
    dataset_names = list(molnet_default_config.keys())

    # Set up the argument parser.
    parser = argparse.ArgumentParser(description='Prediction on Molnet.')
    parser.add_argument('--dataset', '-d', type=str, choices=dataset_names,
                        default='bbbp',
                        help='name of the dataset that training is run on')
    parser.add_argument('--method', '-m', type=str, choices=method_list,
                        help='method name', default='nfp')
    parser.add_argument('--label', '-l', type=str, default='',
                        help='target label for regression; empty string means '
                        'predicting all properties at once')
#    parser.add_argument('--scale', type=str, choices=scale_list,
#                        help='label scaling method', default='standardize')
    parser.add_argument(
        '--device', type=str, default='-1',
        help='Device specifier. Either ChainerX device specifier or an '
             'integer. If non-negative integer, CuPy arrays with specified '
             'device id are used. If negative integer, NumPy arrays are used')
    parser.add_argument('--in-dir', '-i', type=str, default='result',
                        help='directory to load model data from')
    parser.add_argument('--num-data', type=int, default=-1,
                        help='amount of data to be parsed; -1 indicates '
                        'parsing all data.')
    return parser.parse_args()


def main():
    args = parse_arguments()

    # Set up some useful variables that will be used later on.
    dataset_name = args.dataset
    method = args.method
    num_data = args.num_data

    if args.label:
        labels = args.label
        cache_dir = os.path.join('input', '{}_{}_{}'.format(dataset_name,
                                                            method, labels))
    else:
        labels = None
        cache_dir = os.path.join('input', '{}_{}_all'.format(dataset_name,
                                                             method))

    # Load the cached dataset.
    filename = dataset_part_filename('test', num_data)
    path = os.path.join(cache_dir, filename)
    if os.path.exists(path):
        print('Loading cached dataset from {}.'.format(path))
        test = NumpyTupleDataset.load(path)
    else:
        _, _, test = download_entire_dataset(dataset_name, num_data, labels,
                                             method, cache_dir)

    # Model-related data is stored this directory.
    model_dir = os.path.join(args.in_dir, os.path.basename(cache_dir))

    model_filename = {'classification': 'classifier.pkl',
                      'regression': 'regressor.pkl'}
    task_type = molnet_default_config[dataset_name]['task_type']
    model_path = os.path.join(model_dir, model_filename[task_type])
    print("model_path=" + model_path)
    print('Loading model weights from {}...'.format(model_path))

    device = chainer.get_device(args.device)
    if task_type == 'classification':
        model = Classifier.load_pickle(model_path, device=device)
    elif task_type == 'regression':
        model = Regressor.load_pickle(model_path, device=device)
    else:
        raise ValueError('Invalid task type ({}) encountered when processing '
                         'dataset ({}).'.format(task_type, dataset_name))

    # Re-load the best-validation score snapshot
    # serializers.load_npz(os.path.join(
    #     model_dir, "best_val_" + model_filename[task_type]), model)

    # Run an evaluator on the test dataset.
    print('Evaluating...')
    test_iterator = SerialIterator(test, 16, repeat=False, shuffle=False)
    eval_result = Evaluator(test_iterator, model, converter=concat_mols,
                            device=device)()
    print('Evaluation result: ', eval_result)

    # Add more stats
    if task_type == 'regression':
        # loss = cuda.to_cpu(numpy.array(eval_result['main/loss']))
        # eval_result['main/loss'] = loss

        # convert to native values..
        for k, v in eval_result.items():
            eval_result[k] = float(v)

    elif task_type == "classification":
        # For Classifier, we do not equip the model with ROC-AUC evalation function
        # use a seperate ROC-AUC Evaluator here
        rocauc_result = ROCAUCEvaluator(
<<<<<<< HEAD
            test_iterator, model, converter=concat_mols, device=device,
            eval_func=model.predictor, name='test', ignore_labels=-1)()
=======
            test_iterator, model, converter=concat_mols,
            device=args.gpu, eval_func=model.predictor, name='test',
            ignore_labels=-1)()
>>>>>>> d627a7e9
        print('ROCAUC Evaluation result: ', rocauc_result)
        save_json(os.path.join(model_dir, 'rocauc_result.json'), rocauc_result)
    else:
        print('[WARNING] unknown task_type {}.'.format(task_type))

    # Save the evaluation results.
    save_json(os.path.join(model_dir, 'eval_result.json'), eval_result)


if __name__ == '__main__':
    main()<|MERGE_RESOLUTION|>--- conflicted
+++ resolved
@@ -130,17 +130,11 @@
             eval_result[k] = float(v)
 
     elif task_type == "classification":
-        # For Classifier, we do not equip the model with ROC-AUC evalation function
-        # use a seperate ROC-AUC Evaluator here
+        # For Classifier, we do not equip the model with ROC-AUC evalation
+        # function. use separate ROC-AUC Evaluator
         rocauc_result = ROCAUCEvaluator(
-<<<<<<< HEAD
             test_iterator, model, converter=concat_mols, device=device,
             eval_func=model.predictor, name='test', ignore_labels=-1)()
-=======
-            test_iterator, model, converter=concat_mols,
-            device=args.gpu, eval_func=model.predictor, name='test',
-            ignore_labels=-1)()
->>>>>>> d627a7e9
         print('ROCAUC Evaluation result: ', rocauc_result)
         save_json(os.path.join(model_dir, 'rocauc_result.json'), rocauc_result)
     else:
