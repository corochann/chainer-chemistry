--- conflicted
+++ resolved
@@ -7,11 +7,8 @@
 from chainer_chemistry.models import RSGCN
 from chainer_chemistry.models import SchNet
 from chainer_chemistry.models import WeaveNet
-<<<<<<< HEAD
+from chainer_chemistry.models import RelGCN
 from chainer_chemistry.models import GAT
-=======
-from chainer_chemistry.models import RelGCN
->>>>>>> 0f113fb2
 
 
 def build_predictor(method, n_unit, conv_layers, class_num):
@@ -45,20 +42,17 @@
         predictor = GraphConvPredictor(
             RSGCN(out_dim=n_unit, hidden_dim=n_unit, n_layers=conv_layers),
             MLP(out_dim=class_num, hidden_dim=n_unit))
-<<<<<<< HEAD
-    elif method == 'gat':
-        print('Use GAT predictor...')
-        predictor = GraphConvPredictor(
-            GAT(out_dim=n_unit, hidden_dim=n_unit, n_layers=conv_layers),
-            MLP(out_dim=class_num, hidden_dim=n_unit))
-=======
     elif method == 'relgcn':
         print('Use Relational GCN predictor...')
         num_edge_type = 4
         predictor = GraphConvPredictor(
             RelGCN(out_channels=class_num, num_edge_type=num_edge_type,
                    scale_adj=True))
->>>>>>> 0f113fb2
+    elif method == 'gat':
+        print('Use GAT predictor...')
+        predictor = GraphConvPredictor(
+            GAT(out_dim=n_unit, hidden_dim=n_unit, n_layers=conv_layers),
+            MLP(out_dim=class_num, hidden_dim=n_unit))
     else:
         raise ValueError('[ERROR] Invalid predictor: method={}'.format(method))
     return predictor
