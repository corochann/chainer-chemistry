#!/usr/bin/env bash

set -e

# gpu id given from first argument, default value is -1
gpu=${1:--1}

# Preprocessor parse result must contain both pos/neg samples
tox21_num_data=100

<<<<<<< HEAD
for method in nfp ggnn schnet weavenet rsgcn gat
=======
for method in nfp ggnn schnet weavenet rsgcn relgcn
>>>>>>> 0f113fb2
do
    if [ ! -f "input" ]; then
        rm -rf input
    fi

    # Tox21 classification task with only one label
    out_dir=nr_ar_${method}
    python train_tox21.py --method ${method} --label NR-AR --conv-layers 1 --gpu ${gpu} --epoch 1 --unit-num 10 --out ${out_dir} --batchsize 32 --num-data=${tox21_num_data}
    python predict_tox21_with_classifier.py --in-dir ${out_dir} --gpu ${gpu} --num-data=${tox21_num_data}

    # Tox21 classification task with all labels
    out_dir=all_${method}
    python train_tox21.py --method ${method} --conv-layers 1 --gpu ${gpu} --epoch 1 --unit-num 10 --out ${out_dir} --batchsize 16 --num-data=${tox21_num_data}
    python predict_tox21_with_classifier.py --in-dir ${out_dir} --num-data=${tox21_num_data}
done

# BalancedSerialIterator test with Tox21
python train_tox21.py --method nfp --label NR-AR --conv-layers 1 --gpu ${gpu} --epoch 1 --unit-num 10 --out nr_ar_nfp_balanced --iterator-type balanced --eval-mode 0 --num-data 1000
# ROCAUCEvaluator test with Tox21
python train_tox21.py --method nfp --label NR-AR --conv-layers 1 --gpu ${gpu} --epoch 1 --unit-num 10 --out nr_ar_nfp_balanced --iterator-type serial --eval-mode 1 --num-data 1000<|MERGE_RESOLUTION|>--- conflicted
+++ resolved
@@ -8,11 +8,7 @@
 # Preprocessor parse result must contain both pos/neg samples
 tox21_num_data=100
 
-<<<<<<< HEAD
-for method in nfp ggnn schnet weavenet rsgcn gat
-=======
-for method in nfp ggnn schnet weavenet rsgcn relgcn
->>>>>>> 0f113fb2
+for method in nfp ggnn schnet weavenet rsgcn relgcn gat
 do
     if [ ! -f "input" ]; then
         rm -rf input
