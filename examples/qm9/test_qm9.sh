#!/usr/bin/env bash

set -e

# List of available graph convolution methods.
methods=(nfp ggnn schnet weavenet rsgcn relgcn)

# GPU identifier; set it to -1 to train on the CPU (default).
gpu=${1:--1}
# Number of training epochs (default: 1).
epoch=${2:-1}

<<<<<<< HEAD
for method in nfp ggnn schnet weavenet rsgcn gat
=======
for method in ${methods[@]}
>>>>>>> 0f113fb2
do
    # Remove any previously cached models.
    [ -d "input" ] && rm -rf input

    # Train with the current method (one label).
    python train_qm9.py \
        --method ${method} \
        --label A \
        --conv-layers 1 \
        --gpu ${gpu} \
        --epoch ${epoch} \
        --unit-num 10 \
        --num-data 100

    # Predict with the current method (one label).
    python predict_qm9.py \
        --method ${method} \
        --label A \
        --gpu ${gpu} \
        --num-data 100

    # Train with the current method (all labels).
    python train_qm9.py \
        --method ${method} \
        --conv-layers 1 \
        --gpu ${gpu} \
        --epoch ${epoch} \
        --unit-num 10 \
        --num-data 100

    # Predict with the current method (all labels).
    python predict_qm9.py \
        --method ${method} \
        --gpu ${gpu} \
        --num-data 100
done<|MERGE_RESOLUTION|>--- conflicted
+++ resolved
@@ -3,18 +3,14 @@
 set -e
 
 # List of available graph convolution methods.
-methods=(nfp ggnn schnet weavenet rsgcn relgcn)
+methods=(nfp ggnn schnet weavenet rsgcn relgcn gat)
 
 # GPU identifier; set it to -1 to train on the CPU (default).
 gpu=${1:--1}
 # Number of training epochs (default: 1).
 epoch=${2:-1}
 
-<<<<<<< HEAD
-for method in nfp ggnn schnet weavenet rsgcn gat
-=======
 for method in ${methods[@]}
->>>>>>> 0f113fb2
 do
     # Remove any previously cached models.
     [ -d "input" ] && rm -rf input
