#!/usr/bin/env python
from __future__ import print_function

import argparse
import chainer
import numpy
import os
import pickle

from sklearn.preprocessing import StandardScaler

from chainer import cuda
from chainer.datasets import split_dataset_random
from chainer import functions as F
from chainer import iterators
from chainer import optimizers
from chainer import training
from chainer.training import extensions as E
from chainer import Variable

from chainer_chemistry.dataset.converters import concat_mols
from chainer_chemistry.dataset.preprocessors import preprocess_method_dict
from chainer_chemistry import datasets as D
from chainer_chemistry.datasets import NumpyTupleDataset
<<<<<<< HEAD
from chainer_chemistry.models import MLP, NFP, GGNN, SchNet, WeaveNet, RSGCN, GAT  # NOQA
=======
from chainer_chemistry.models import (
    MLP, NFP, GGNN, SchNet, WeaveNet, RSGCN, RelGCN)
>>>>>>> 0f113fb2
from chainer_chemistry.models.prediction import Regressor


class GraphConvPredictor(chainer.Chain):
    def __init__(self, graph_conv, mlp=None):
        """Initializes the graph convolution predictor.
        Args:
            graph_conv: The graph convolution network required to obtain
                        molecule feature representation.
            mlp: Multi layer perceptron; used as the final fully connected
                 layer. Set it to `None` if no operation is necessary
                 after the `graph_conv` calculation.
        """
        super(GraphConvPredictor, self).__init__()
        with self.init_scope():
            self.graph_conv = graph_conv
            if isinstance(mlp, chainer.Link):
                self.mlp = mlp
        if not isinstance(mlp, chainer.Link):
            self.mlp = mlp

    def __call__(self, atoms, adjs):
        x = self.graph_conv(atoms, adjs)
        if self.mlp:
            x = self.mlp(x)
        return x


class MeanAbsError(object):
    def __init__(self, scaler=None):
        """Initializes the (scaled) mean absolute error metric object.
        Args:
            scaler: Standard label scaler.
        """
        self.scaler = scaler

    def __call__(self, x0, x1):
        if isinstance(x0, Variable):
            x0 = cuda.to_cpu(x0.data)
        if isinstance(x1, Variable):
            x1 = cuda.to_cpu(x1.data)
        if self.scaler is not None:
            scaled_x0 = self.scaler.inverse_transform(cuda.to_cpu(x0))
            scaled_x1 = self.scaler.inverse_transform(cuda.to_cpu(x1))
            diff = scaled_x0 - scaled_x1
        else:
            diff = cuda.to_cpu(x0) - cuda.to_cpu(x1)
        return numpy.mean(numpy.absolute(diff), axis=0)[0]


class RootMeanSqrError(object):
    def __init__(self, scaler=None):
        """Initializes the (scaled) root mean square error metric object.
        Args:
            scaler: Standard label scaler.
        """
        self.scaler = scaler

    def __call__(self, x0, x1):
        if isinstance(x0, Variable):
            x0 = cuda.to_cpu(x0.data)
        if isinstance(x1, Variable):
            x1 = cuda.to_cpu(x1.data)
        if self.scaler is not None:
            scaled_x0 = self.scaler.inverse_transform(cuda.to_cpu(x0))
            scaled_x1 = self.scaler.inverse_transform(cuda.to_cpu(x1))
            diff = scaled_x0 - scaled_x1
        else:
            diff = cuda.to_cpu(x0) - cuda.to_cpu(x1)
        return numpy.sqrt(numpy.mean(numpy.power(diff, 2), axis=0)[0])


<<<<<<< HEAD
def main():
    # Supported preprocessing/network list
    method_list = ['nfp', 'ggnn', 'schnet', 'weavenet', 'rsgcn', 'gat']
=======
def parse_arguments():
    # Lists of supported preprocessing methods/models.
    method_list = ['nfp', 'ggnn', 'schnet', 'weavenet', 'rsgcn', 'relgcn']
>>>>>>> 0f113fb2
    label_names = ['A', 'B', 'C', 'mu', 'alpha', 'homo', 'lumo', 'gap', 'r2',
                   'zpve', 'U0', 'U', 'H', 'G', 'Cv']
    scale_list = ['standardize', 'none']

    # Set up the argument parser.
    parser = argparse.ArgumentParser(description='Regression on QM9.')
    parser.add_argument('--method', '-m', type=str, choices=method_list,
                        help='method name', default='nfp')
    parser.add_argument('--label', '-l', type=str, choices=label_names,
                        default='',
                        help='target label for regression; empty string means '
                        'predicting all properties at once')
    parser.add_argument('--scale', type=str, choices=scale_list,
                        help='label scaling method', default='standardize')
    parser.add_argument('--conv-layers', '-c', type=int, default=4,
                        help='number of convolution layers')
    parser.add_argument('--batchsize', '-b', type=int, default=32,
                        help='batch size')
    parser.add_argument('--gpu', '-g', type=int, default=-1,
                        help='id of gpu to use; negative value means running'
                        'the code on cpu')
    parser.add_argument('--out', '-o', type=str, default='result',
                        help='path to save the computed model to')
    parser.add_argument('--epoch', '-e', type=int, default=20,
                        help='number of epochs')
    parser.add_argument('--unit-num', '-u', type=int, default=16,
                        help='number of units in one layer of the model')
    parser.add_argument('--seed', '-s', type=int, default=777,
                        help='random seed value')
    parser.add_argument('--train-data-ratio', '-r', type=float, default=0.7,
                        help='ratio of training data w.r.t the dataset')
    parser.add_argument('--protocol', type=int, default=2,
                        help='pickle protocol version')
    parser.add_argument('--model-filename', type=str, default='regressor.pkl',
                        help='saved model filename')
    parser.add_argument('--num-data', type=int, default=-1,
                        help='amount of data to be parsed; -1 indicates '
                        'parsing all data.')
    return parser.parse_args()


def set_up_predictor(method, n_unit, conv_layers, class_num):
    """Sets up the predictor, consisting of a graph convolution network and
    a multilayer perceptron.

    Args:
        method: Method name. Currently, the supported ones are `nfp`, `ggnn`,
                `schnet`, `weavenet` and `rsgcn`.
        n_unit: Number of hidden units.
        conv_layers: Number of convolutional layers for the graph convolution
                     network.
        class_num: Number of output classes.
    Returns:
        An instance of the selected predictor.
    """

    predictor = None
    mlp = MLP(out_dim=class_num, hidden_dim=n_unit)

    if method == 'nfp':
        print('Training an NFP predictor...')
        nfp = NFP(out_dim=n_unit, hidden_dim=n_unit, n_layers=conv_layers)
        predictor = GraphConvPredictor(nfp, mlp)
    elif method == 'ggnn':
        print('Training a GGNN predictor...')
        ggnn = GGNN(out_dim=n_unit, hidden_dim=n_unit, n_layers=conv_layers)
        predictor = GraphConvPredictor(ggnn, mlp)
    elif method == 'schnet':
        print('Training an SchNet predictor...')
        schnet = SchNet(out_dim=class_num, hidden_dim=n_unit,
                        n_layers=conv_layers)
        predictor = GraphConvPredictor(schnet, None)
    elif method == 'weavenet':
        print('Training a WeaveNet predictor...')
        n_atom = 20
        n_sub_layer = 1
        weave_channels = [50] * conv_layers

        weavenet = WeaveNet(weave_channels=weave_channels, hidden_dim=n_unit,
                            n_sub_layer=n_sub_layer, n_atom=n_atom)
        predictor = GraphConvPredictor(weavenet, mlp)
    elif method == 'rsgcn':
        print('Training an RSGCN predictor...')
        rsgcn = RSGCN(out_dim=n_unit, hidden_dim=n_unit, n_layers=conv_layers)
        predictor = GraphConvPredictor(rsgcn, mlp)
    elif method == 'relgcn':
        print('Use Relational GCN predictor...')
        num_edge_type = 4
        relgcn = RelGCN(out_channels=class_num, num_edge_type=num_edge_type,
                        scale_adj=True)
        predictor = GraphConvPredictor(relgcn, None)
    else:
        raise ValueError('[ERROR] Invalid method: {}'.format(method))
    return predictor


def main():
    # Parse the arguments.
    args = parse_arguments()

    # Set up some useful variables that will be used later on.
    method = args.method
    if args.label:
        labels = args.label
        cache_dir = os.path.join('input', '{}_{}'.format(method, labels))
        class_num = len(labels) if isinstance(labels, list) else 1
    else:
        labels = None
        cache_dir = os.path.join('input', '{}_all'.format(method))
        class_num = len(D.get_qm9_label_names())

    # Get the filename corresponding to the cached dataset, based on the amount
    # of data samples that need to be parsed from the original dataset.
    num_data = args.num_data
    if num_data >= 0:
        dataset_filename = 'data_{}.npz'.format(num_data)
    else:
        dataset_filename = 'data.npz'

    # Load the cached dataset.
    dataset_cache_path = os.path.join(cache_dir, dataset_filename)

    dataset = None
    if os.path.exists(dataset_cache_path):
        print('Loading cached dataset from {}.'.format(dataset_cache_path))
        dataset = NumpyTupleDataset.load(dataset_cache_path)
    if dataset is None:
        print('Preprocessing dataset...')
        preprocessor = preprocess_method_dict[method]()

        if num_data >= 0:
            # Select the first `num_data` samples from the dataset.
            target_index = numpy.arange(num_data)
            dataset = D.get_qm9(preprocessor, labels=labels,
                                target_index=target_index)
        else:
            # Load the entire dataset.
            dataset = D.get_qm9(preprocessor, labels=labels)

        # Cache the laded dataset.
        os.makedirs(cache_dir)
        NumpyTupleDataset.save(dataset_cache_path, dataset)

    # Scale the label values, if necessary.
    if args.scale == 'standardize':
        print('Applying standard scaling to the labels.')
        scaler = StandardScaler()
        labels = scaler.fit_transform(dataset.get_datasets()[-1])
        dataset = NumpyTupleDataset(*(dataset.get_datasets()[:-1] + (labels,)))
        labels = scaler.fit_transform(dataset.get_datasets()[-1])
    else:
<<<<<<< HEAD
        ss = None
    dataset = NumpyTupleDataset(*(dataset.get_datasets()[:-1] + (labels,)))

    train_data_size = int(len(dataset) * train_data_ratio)
    train, val = split_dataset_random(dataset, train_data_size, seed)

    # Network
    n_unit = args.unit_num
    conv_layers = args.conv_layers
    if method == 'nfp':
        print('Train NFP model...')
        model = GraphConvPredictor(NFP(out_dim=n_unit, hidden_dim=n_unit,
                                       n_layers=conv_layers),
                                   MLP(out_dim=class_num, hidden_dim=n_unit))
    elif method == 'ggnn':
        print('Train GGNN model...')
        model = GraphConvPredictor(GGNN(out_dim=n_unit, hidden_dim=n_unit,
                                        n_layers=conv_layers),
                                   MLP(out_dim=class_num, hidden_dim=n_unit))
    elif method == 'schnet':
        print('Train SchNet model...')
        model = GraphConvPredictor(
            SchNet(out_dim=class_num, hidden_dim=n_unit, n_layers=conv_layers),
            None)
    elif method == 'weavenet':
        print('Train WeaveNet model...')
        n_atom = 20
        n_sub_layer = 1
        weave_channels = [50] * conv_layers
        model = GraphConvPredictor(
            WeaveNet(weave_channels=weave_channels, hidden_dim=n_unit,
                     n_sub_layer=n_sub_layer, n_atom=n_atom),
            MLP(out_dim=class_num, hidden_dim=n_unit))
    elif method == 'rsgcn':
        print('Train RSGCN model...')
        model = GraphConvPredictor(
            RSGCN(out_dim=n_unit, hidden_dim=n_unit, n_layers=conv_layers),
            MLP(out_dim=class_num, hidden_dim=n_unit))
    elif method == 'gat':
        print('Train GAT model...')
        model = GraphConvPredictor(
            GAT(out_dim=n_unit, hidden_dim=n_unit, n_layers=conv_layers),
            MLP(out_dim=class_num, hidden_dim=n_unit))
    else:
        raise ValueError('[ERROR] Invalid method {}'.format(method))

    train_iter = I.SerialIterator(train, args.batchsize)
    val_iter = I.SerialIterator(val, args.batchsize,
                                repeat=False, shuffle=False)

    regressor = Regressor(
        model,
        lossfun=F.mean_squared_error,
        metrics_fun={
            'mean_abs_error':
            MeanAbsError(scale=args.scale, ss=ss),
            'root_mean_sqr_error':
            RootMeanSqrError(scale=args.scale, ss=ss),
        },
        device=args.gpu)

    optimizer = O.Adam()
=======
        print('No standard scaling was selected.')
        scaler = None

    # Split the dataset into training and validation.
    train_data_size = int(len(dataset) * args.train_data_ratio)
    train, valid = split_dataset_random(dataset, train_data_size, args.seed)

    # Set up the predictor.
    predictor = set_up_predictor(method, args.unit_num, args.conv_layers,
                                 class_num)

    # Set up the iterators.
    train_iter = iterators.SerialIterator(train, args.batchsize)
    valid_iter = iterators.SerialIterator(valid, args.batchsize, repeat=False,
                                          shuffle=False)

    # Set up the regressor.
    metrics_fun = {'mean_abs_error': MeanAbsError(scaler=scaler),
                   'root_mean_sqr_error': RootMeanSqrError(scaler=scaler)}
    regressor = Regressor(predictor, lossfun=F.mean_squared_error,
                          metrics_fun=metrics_fun, device=args.gpu)

    # Set up the optimizer.
    optimizer = optimizers.Adam()
>>>>>>> 0f113fb2
    optimizer.setup(regressor)

    # Set up the updater.
    updater = training.StandardUpdater(train_iter, optimizer, device=args.gpu,
                                       converter=concat_mols)

    # Set up the trainer.
    trainer = training.Trainer(updater, (args.epoch, 'epoch'), out=args.out)
    trainer.extend(E.Evaluator(valid_iter, regressor, device=args.gpu,
                               converter=concat_mols))
    trainer.extend(E.snapshot(), trigger=(args.epoch, 'epoch'))
    trainer.extend(E.LogReport())
    trainer.extend(E.PrintReport(['epoch', 'main/loss', 'main/abs_error',
                                  'validation/main/loss',
                                  'validation/main/abs_error',
                                  'elapsed_time']))
    trainer.extend(E.ProgressBar())
    trainer.run()

    # Save the regressor's parameters.
    model_path = os.path.join(args.out, args.model_filename)
    print('Saving the trained model to {}...'.format(model_path))
    regressor.save_pickle(model_path, protocol=args.protocol)

    # Save the standard scaler's parameters.
    if scaler is not None:
        scaler_path = os.path.join(args.out, 'scaler.pkl')
        print('Saving standard scaler parameters to {}.'.format(scaler_path))
        with open(scaler_path, mode='wb') as f:
            pickle.dump(scaler, f, protocol=args.protocol)


if __name__ == '__main__':
    main()<|MERGE_RESOLUTION|>--- conflicted
+++ resolved
@@ -22,12 +22,8 @@
 from chainer_chemistry.dataset.preprocessors import preprocess_method_dict
 from chainer_chemistry import datasets as D
 from chainer_chemistry.datasets import NumpyTupleDataset
-<<<<<<< HEAD
-from chainer_chemistry.models import MLP, NFP, GGNN, SchNet, WeaveNet, RSGCN, GAT  # NOQA
-=======
 from chainer_chemistry.models import (
-    MLP, NFP, GGNN, SchNet, WeaveNet, RSGCN, RelGCN)
->>>>>>> 0f113fb2
+    MLP, NFP, GGNN, SchNet, WeaveNet, RSGCN, RelGCN, GAT)
 from chainer_chemistry.models.prediction import Regressor
 
 
@@ -100,15 +96,10 @@
         return numpy.sqrt(numpy.mean(numpy.power(diff, 2), axis=0)[0])
 
 
-<<<<<<< HEAD
-def main():
-    # Supported preprocessing/network list
-    method_list = ['nfp', 'ggnn', 'schnet', 'weavenet', 'rsgcn', 'gat']
-=======
 def parse_arguments():
     # Lists of supported preprocessing methods/models.
-    method_list = ['nfp', 'ggnn', 'schnet', 'weavenet', 'rsgcn', 'relgcn']
->>>>>>> 0f113fb2
+    method_list = ['nfp', 'ggnn', 'schnet', 'weavenet', 'rsgcn', 'relgcn',
+                   'gat']
     label_names = ['A', 'B', 'C', 'mu', 'alpha', 'homo', 'lumo', 'gap', 'r2',
                    'zpve', 'U0', 'U', 'H', 'G', 'Cv']
     scale_list = ['standardize', 'none']
@@ -200,6 +191,10 @@
         relgcn = RelGCN(out_channels=class_num, num_edge_type=num_edge_type,
                         scale_adj=True)
         predictor = GraphConvPredictor(relgcn, None)
+    elif method == 'gat':
+        print('Train GAT model...')
+        gat = GAT(out_dim=n_unit, hidden_dim=n_unit, n_layers=conv_layers)
+        predictor = GraphConvPredictor(gat, mlp)
     else:
         raise ValueError('[ERROR] Invalid method: {}'.format(method))
     return predictor
@@ -260,70 +255,6 @@
         dataset = NumpyTupleDataset(*(dataset.get_datasets()[:-1] + (labels,)))
         labels = scaler.fit_transform(dataset.get_datasets()[-1])
     else:
-<<<<<<< HEAD
-        ss = None
-    dataset = NumpyTupleDataset(*(dataset.get_datasets()[:-1] + (labels,)))
-
-    train_data_size = int(len(dataset) * train_data_ratio)
-    train, val = split_dataset_random(dataset, train_data_size, seed)
-
-    # Network
-    n_unit = args.unit_num
-    conv_layers = args.conv_layers
-    if method == 'nfp':
-        print('Train NFP model...')
-        model = GraphConvPredictor(NFP(out_dim=n_unit, hidden_dim=n_unit,
-                                       n_layers=conv_layers),
-                                   MLP(out_dim=class_num, hidden_dim=n_unit))
-    elif method == 'ggnn':
-        print('Train GGNN model...')
-        model = GraphConvPredictor(GGNN(out_dim=n_unit, hidden_dim=n_unit,
-                                        n_layers=conv_layers),
-                                   MLP(out_dim=class_num, hidden_dim=n_unit))
-    elif method == 'schnet':
-        print('Train SchNet model...')
-        model = GraphConvPredictor(
-            SchNet(out_dim=class_num, hidden_dim=n_unit, n_layers=conv_layers),
-            None)
-    elif method == 'weavenet':
-        print('Train WeaveNet model...')
-        n_atom = 20
-        n_sub_layer = 1
-        weave_channels = [50] * conv_layers
-        model = GraphConvPredictor(
-            WeaveNet(weave_channels=weave_channels, hidden_dim=n_unit,
-                     n_sub_layer=n_sub_layer, n_atom=n_atom),
-            MLP(out_dim=class_num, hidden_dim=n_unit))
-    elif method == 'rsgcn':
-        print('Train RSGCN model...')
-        model = GraphConvPredictor(
-            RSGCN(out_dim=n_unit, hidden_dim=n_unit, n_layers=conv_layers),
-            MLP(out_dim=class_num, hidden_dim=n_unit))
-    elif method == 'gat':
-        print('Train GAT model...')
-        model = GraphConvPredictor(
-            GAT(out_dim=n_unit, hidden_dim=n_unit, n_layers=conv_layers),
-            MLP(out_dim=class_num, hidden_dim=n_unit))
-    else:
-        raise ValueError('[ERROR] Invalid method {}'.format(method))
-
-    train_iter = I.SerialIterator(train, args.batchsize)
-    val_iter = I.SerialIterator(val, args.batchsize,
-                                repeat=False, shuffle=False)
-
-    regressor = Regressor(
-        model,
-        lossfun=F.mean_squared_error,
-        metrics_fun={
-            'mean_abs_error':
-            MeanAbsError(scale=args.scale, ss=ss),
-            'root_mean_sqr_error':
-            RootMeanSqrError(scale=args.scale, ss=ss),
-        },
-        device=args.gpu)
-
-    optimizer = O.Adam()
-=======
         print('No standard scaling was selected.')
         scaler = None
 
@@ -348,7 +279,6 @@
 
     # Set up the optimizer.
     optimizer = optimizers.Adam()
->>>>>>> 0f113fb2
     optimizer.setup(regressor)
 
     # Set up the updater.
