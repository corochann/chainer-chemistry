#!/usr/bin/env python
from __future__ import print_function

import argparse

import chainer
import numpy
import os

from chainer.datasets import split_dataset_random
from chainer import functions as F

from chainer_chemistry.dataset.preprocessors import preprocess_method_dict
from chainer_chemistry import datasets as D
from chainer_chemistry.datasets import NumpyTupleDataset
from chainer_chemistry.links.scaler.standard_scaler import StandardScaler
from chainer_chemistry.models.prediction.regressor import Regressor
from chainer_chemistry.models.prediction import set_up_predictor
from chainer_chemistry.utils import run_train


def rmse(x0, x1):
    return F.sqrt(F.mean_squared_error(x0, x1))


def parse_arguments():
    # Lists of supported preprocessing methods/models.
    method_list = ['nfp', 'ggnn', 'schnet', 'weavenet', 'rsgcn', 'relgcn',
<<<<<<< HEAD
                   'relgat', 'gin', 'relgcn_sparse', 'gin_sparse']
=======
                   'relgat', 'gin', 'gnnfilm',
                   'nfp_gwm', 'ggnn_gwm', 'rsgcn_gwm', 'gin_gwm']
>>>>>>> 04577ba9
    label_names = ['A', 'B', 'C', 'mu', 'alpha', 'homo', 'lumo', 'gap', 'r2',
                   'zpve', 'U0', 'U', 'H', 'G', 'Cv']
    scale_list = ['standardize', 'none']

    # Set up the argument parser.
    parser = argparse.ArgumentParser(description='Regression on QM9.')
    parser.add_argument('--method', '-m', type=str, choices=method_list,
                        default='nfp', help='method name')
    parser.add_argument('--label', '-l', type=str,
                        choices=label_names + ['all'], default='all',
                        help='target label for regression; all means '
                        'predicting all properties at once')
    parser.add_argument('--scale', type=str, choices=scale_list,
                        default='standardize', help='label scaling method')
    parser.add_argument('--conv-layers', '-c', type=int, default=4,
                        help='number of convolution layers')
    parser.add_argument('--batchsize', '-b', type=int, default=32,
                        help='batch size')
    parser.add_argument(
        '--device', '-d', type=str, default='-1',
        help='Device specifier. Either ChainerX device specifier or an '
             'integer. If non-negative integer, CuPy arrays with specified '
             'device id are used. If negative integer, NumPy arrays are used')
    parser.add_argument('--out', '-o', type=str, default='result',
                        help='path to save the computed model to')
    parser.add_argument('--epoch', '-e', type=int, default=20,
                        help='number of epochs')
    parser.add_argument('--unit-num', '-u', type=int, default=16,
                        help='number of units in one layer of the model')
    parser.add_argument('--seed', '-s', type=int, default=777,
                        help='random seed value')
    parser.add_argument('--train-data-ratio', '-r', type=float, default=0.7,
                        help='ratio of training data w.r.t the dataset')
    parser.add_argument('--protocol', type=int, default=2,
                        help='pickle protocol version')
    parser.add_argument('--model-filename', type=str, default='regressor.pkl',
                        help='saved model filename')
    parser.add_argument('--num-data', type=int, default=-1,
                        help='amount of data to be parsed; -1 indicates '
                        'parsing all data.')
    return parser.parse_args()


def main():
    # Parse the arguments.
    args = parse_arguments()

    # Set up some useful variables that will be used later on.
    method = args.method
    if args.label != 'all':
        labels = args.label
        cache_dir = os.path.join('input', '{}_{}'.format(method, labels))
        class_num = len(labels) if isinstance(labels, list) else 1
    else:
        labels = None
        cache_dir = os.path.join('input', '{}_all'.format(method))
        class_num = len(D.get_qm9_label_names())

    # Get the filename corresponding to the cached dataset, based on the amount
    # of data samples that need to be parsed from the original dataset.
    num_data = args.num_data
    if num_data >= 0:
        dataset_filename = 'data_{}.npz'.format(num_data)
    else:
        dataset_filename = 'data.npz'

    # Load the cached dataset.
    dataset_cache_path = os.path.join(cache_dir, dataset_filename)

    dataset = None
    if os.path.exists(dataset_cache_path):
        print('Loading cached dataset from {}.'.format(dataset_cache_path))
        dataset = NumpyTupleDataset.load(dataset_cache_path)
    if dataset is None:
        print('Preprocessing dataset...')
        preprocessor = preprocess_method_dict[method]()

        if num_data >= 0:
            # Select the first `num_data` samples from the dataset.
            target_index = numpy.arange(num_data)
            dataset = D.get_qm9(preprocessor, labels=labels,
                                target_index=target_index)
        else:
            # Load the entire dataset.
            dataset = D.get_qm9(preprocessor, labels=labels)

        # Cache the laded dataset.
        if not os.path.exists(cache_dir):
            os.makedirs(cache_dir)
        if isinstance(dataset, NumpyTupleDataset):
            NumpyTupleDataset.save(dataset_cache_path, dataset)

    # Scale the label values, if necessary.
    if args.scale == 'standardize':
        print('Fit StandardScaler to the labels.')
        scaler = StandardScaler()
        if isinstance(dataset, NumpyTupleDataset):
            scaler.fit(dataset.get_datasets()[-1])
        else:
            y = numpy.array([data.y for data in dataset])
            scaler.fit(y)
    else:
        print('No standard scaling was selected.')
        scaler = None

    # Split the dataset into training and validation.
    train_data_size = int(len(dataset) * args.train_data_ratio)
    train, valid = split_dataset_random(dataset, train_data_size, args.seed)

    # Set up the predictor.
    predictor = set_up_predictor(method, args.unit_num, args.conv_layers,
                                 class_num, scaler)

    # Set up the regressor.
    device = chainer.get_device(args.device)
    metrics_fun = {'mae': F.mean_absolute_error, 'rmse': rmse}
    regressor = Regressor(predictor, lossfun=F.mean_squared_error,
                          metrics_fun=metrics_fun, device=device)

    print('Training...')
    run_train(regressor, train, valid=valid,
              batch_size=args.batchsize, epoch=args.epoch,
              out=args.out, extensions_list=None,
              device=device, converter=dataset.converter,
              resume_path=None)

    # Save the regressor's parameters.
    model_path = os.path.join(args.out, args.model_filename)
    print('Saving the trained model to {}...'.format(model_path))
    regressor.save_pickle(model_path, protocol=args.protocol)


if __name__ == '__main__':
    main()<|MERGE_RESOLUTION|>--- conflicted
+++ resolved
@@ -26,12 +26,8 @@
 def parse_arguments():
     # Lists of supported preprocessing methods/models.
     method_list = ['nfp', 'ggnn', 'schnet', 'weavenet', 'rsgcn', 'relgcn',
-<<<<<<< HEAD
-                   'relgat', 'gin', 'relgcn_sparse', 'gin_sparse']
-=======
-                   'relgat', 'gin', 'gnnfilm',
+                   'relgat', 'gin', 'gnnfilm', 'relgcn_sparse', 'gin_sparse',
                    'nfp_gwm', 'ggnn_gwm', 'rsgcn_gwm', 'gin_gwm']
->>>>>>> 04577ba9
     label_names = ['A', 'B', 'C', 'mu', 'alpha', 'homo', 'lumo', 'gap', 'r2',
                    'zpve', 'U0', 'U', 'H', 'G', 'Cv']
     scale_list = ['standardize', 'none']
