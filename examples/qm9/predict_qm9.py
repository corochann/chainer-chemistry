#!/usr/bin/env python
from __future__ import print_function

import argparse
import os
import numpy
import pandas

<<<<<<< HEAD
from chainer.iterators import SerialIterator
from chainer.training.extensions import Evaluator
from chainer.datasets import split_dataset_random
=======
import chainer.functions as F
from chainer.datasets import split_dataset_random
from chainer.iterators import SerialIterator
from chainer.training.extensions import Evaluator

from chainer_chemistry.utils import save_json
>>>>>>> e2db5e6a

try:
    import matplotlib
    matplotlib.use('Agg')
except ImportError:
    pass

from chainer_chemistry.dataset.converters import concat_mols
from chainer_chemistry.dataset.preprocessors import preprocess_method_dict
from chainer_chemistry import datasets as D
from chainer_chemistry.datasets import NumpyTupleDataset
from chainer_chemistry.models.prediction import Regressor
from chainer_chemistry.utils import save_json

# These import is necessary for pickle to work
from chainer_chemistry.links.scaler.standard_scaler import StandardScaler  # NOQA
# from sklearn.preprocessing import StandardScaler  # NOQA
from train_qm9 import GraphConvPredictor  # NOQA
from train_qm9 import MeanAbsError, RootMeanSqrError  # NOQA


def parse_arguments():
    # Lists of supported preprocessing methods/models.
    method_list = ['nfp', 'ggnn', 'schnet', 'weavenet', 'rsgcn', 'relgcn',
                   'relgat']
    label_names = ['A', 'B', 'C', 'mu', 'alpha', 'homo', 'lumo', 'gap', 'r2',
                   'zpve', 'U0', 'U', 'H', 'G', 'Cv']
    scale_list = ['standardize', 'none']

    # Set up the argument parser.
    parser = argparse.ArgumentParser(description='Regression on QM9.')
    parser.add_argument('--method', '-m', type=str, choices=method_list,
                        help='method name', default='nfp')
    parser.add_argument('--label', '-l', type=str,
                        choices=label_names + ['all'], default='all',
                        help='target label for regression; all means '
                        'predicting all properties at once')
    parser.add_argument('--scale', type=str, choices=scale_list,
                        help='label scaling method', default='standardize')
    parser.add_argument('--gpu', '-g', type=int, default=-1,
                        help='id of gpu to use; negative value means running'
                        'the code on cpu')
    parser.add_argument('--seed', '-s', type=int, default=777,
                        help='random seed value')
    parser.add_argument('--train-data-ratio', '-r', type=float, default=0.7,
                        help='ratio of training data w.r.t the dataset')
    parser.add_argument('--in-dir', '-i', type=str, default='result',
                        help='directory to load model data from')
    parser.add_argument('--model-filename', type=str, default='regressor.pkl',
                        help='saved model filename')
    parser.add_argument('--num-data', type=int, default=-1,
                        help='amount of data to be parsed; -1 indicates '
                        'parsing all data.')
    return parser.parse_args()


def main():
    # Parse the arguments.
    args = parse_arguments()

    # Set up some useful variables that will be used later on.
    method = args.method
    if args.label != 'all':
        label = args.label
        cache_dir = os.path.join('input', '{}_{}'.format(method, label))
        labels = [label]
    else:
        labels = D.get_qm9_label_names()
        cache_dir = os.path.join('input', '{}_all'.format(method))

    # Get the filename corresponding to the cached dataset, based on the amount
    # of data samples that need to be parsed from the original dataset.
    num_data = args.num_data
    if num_data >= 0:
        dataset_filename = 'data_{}.npz'.format(num_data)
    else:
        dataset_filename = 'data.npz'

    # Load the cached dataset.
    dataset_cache_path = os.path.join(cache_dir, dataset_filename)

    dataset = None
    if os.path.exists(dataset_cache_path):
        print('Loading cached data from {}.'.format(dataset_cache_path))
        dataset = NumpyTupleDataset.load(dataset_cache_path)
    if dataset is None:
        print('Preprocessing dataset...')
        preprocessor = preprocess_method_dict[method]()
        dataset = D.get_qm9(preprocessor, labels=labels)

        # Cache the newly preprocessed dataset.
        if not os.path.exists(cache_dir):
            os.mkdir(cache_dir)
        NumpyTupleDataset.save(dataset_cache_path, dataset)

    # Use a predictor with scaled output labels.
    model_path = os.path.join(args.in_dir, args.model_filename)
    regressor = Regressor.load_pickle(model_path, device=args.gpu)
    scaler = regressor.predictor.scaler

    if scaler is not None:
        scaled_t = scaler.transform(dataset.get_datasets()[-1])
        dataset = NumpyTupleDataset(*(dataset.get_datasets()[:-1] +
                                      (scaled_t,)))

    # Split the dataset into training and testing.
    train_data_size = int(len(dataset) * args.train_data_ratio)
    _, test = split_dataset_random(dataset, train_data_size, args.seed)

    # This callback function extracts only the inputs and discards the labels.
    def extract_inputs(batch, device=None):
        return concat_mols(batch, device=device)[:-1]

    def postprocess_fn(x):
        if scaler is not None:
            scaled_x = scaler.inverse_transform(x)
            return scaled_x
        else:
            return x

    # Predict the output labels.
    print('Predicting...')
    y_pred = regressor.predict(
        test, converter=extract_inputs,
        postprocess_fn=postprocess_fn)

    # Extract the ground-truth labels.
    t = concat_mols(test, device=-1)[-1]
    original_t = scaler.inverse_transform(t)

    # Construct dataframe.
    df_dict = {}
    for i, l in enumerate(labels):
        df_dict.update({'y_pred_{}'.format(l): y_pred[:, i],
                        't_{}'.format(l): original_t[:, i], })
    df = pandas.DataFrame(df_dict)

    # Show a prediction/ground truth table with 5 random examples.
    print(df.sample(5))

    n_eval = 10
    for target_label in range(y_pred.shape[1]):
        label_name = labels[target_label]
        diff = y_pred[:n_eval, target_label] - original_t[:n_eval,
                                                          target_label]
        print('label_name = {}, y_pred = {}, t = {}, diff = {}'
              .format(label_name, y_pred[:n_eval, target_label],
                      original_t[:n_eval, target_label], diff))

    # Run an evaluator on the test dataset.
    print('Evaluating...')
    test_iterator = SerialIterator(test, 16, repeat=False, shuffle=False)
    eval_result = Evaluator(test_iterator, regressor, converter=concat_mols,
                            device=args.gpu)()
    print('Evaluation result: ', eval_result)
    # Save the evaluation results.
    save_json(os.path.join(args.in_dir, 'eval_result.json'), eval_result)

    # Calculate mean abs error for each label
    mae = numpy.mean(numpy.abs(y_pred - original_t), axis=0)
    eval_result = {}
    for i, l in enumerate(labels):
        eval_result.update({l: mae[i]})
    save_json(os.path.join(args.in_dir, 'eval_result_mae.json'), eval_result)


if __name__ == '__main__':
    main()<|MERGE_RESOLUTION|>--- conflicted
+++ resolved
@@ -6,18 +6,10 @@
 import numpy
 import pandas
 
-<<<<<<< HEAD
-from chainer.iterators import SerialIterator
-from chainer.training.extensions import Evaluator
-from chainer.datasets import split_dataset_random
-=======
-import chainer.functions as F
 from chainer.datasets import split_dataset_random
 from chainer.iterators import SerialIterator
 from chainer.training.extensions import Evaluator
 
-from chainer_chemistry.utils import save_json
->>>>>>> e2db5e6a
 
 try:
     import matplotlib
