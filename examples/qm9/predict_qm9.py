#!/usr/bin/env python
from __future__ import print_function

import argparse
import json
import numpy
import os
import pandas
import pickle

from chainer.iterators import SerialIterator
from chainer.training.extensions import Evaluator

try:
    import matplotlib
    matplotlib.use('Agg')
except ImportError:
    pass

from chainer import cuda
from chainer.datasets import split_dataset_random
from chainer import Variable

from chainer_chemistry.dataset.converters import concat_mols
from chainer_chemistry.dataset.preprocessors import preprocess_method_dict
from chainer_chemistry import datasets as D
from chainer_chemistry.datasets import NumpyTupleDataset
from chainer_chemistry.models.prediction import Regressor

# These import is necessary for pickle to work
from sklearn.preprocessing import StandardScaler  # NOQA
from train_qm9 import GraphConvPredictor  # NOQA
from train_qm9 import MeanAbsError, RootMeanSqrError  # NOQA


<<<<<<< HEAD
def main():
    # Supported preprocessing/network list
    method_list = ['nfp', 'ggnn', 'schnet', 'weavenet', 'rsgcn', 'gat']
=======
class ScaledGraphConvPredictor(GraphConvPredictor):
    def __init__(self, *args, **kwargs):
        """Initializes the (scaled) graph convolution predictor. This uses
        a standard scaler to rescale the predicted labels.
        """
        super(ScaledGraphConvPredictor, self).__init__(*args, **kwargs)

    def __call__(self, atoms, adjs):
        h = super(ScaledGraphConvPredictor, self).__call__(atoms, adjs)
        scaler_available = hasattr(self, 'scaler')
        numpy_data = isinstance(h.data, numpy.ndarray)

        if scaler_available:
            h = self.scaler.inverse_transform(cuda.to_cpu(h.data))
            if not numpy_data:
                h = cuda.to_gpu(h)
        return Variable(h)


def parse_arguments():
    # Lists of supported preprocessing methods/models.
    method_list = ['nfp', 'ggnn', 'schnet', 'weavenet', 'rsgcn', 'relgcn']
>>>>>>> 0f113fb2
    label_names = ['A', 'B', 'C', 'mu', 'alpha', 'homo', 'lumo', 'gap', 'r2',
                   'zpve', 'U0', 'U', 'H', 'G', 'Cv']
    scale_list = ['standardize', 'none']

    # Set up the argument parser.
    parser = argparse.ArgumentParser(description='Regression on QM9.')
    parser.add_argument('--method', '-m', type=str, choices=method_list,
                        help='method name', default='nfp')
    parser.add_argument('--label', '-l', type=str, choices=label_names,
                        default='',
                        help='target label for regression; empty string means '
                        'predicting all properties at once')
    parser.add_argument('--scale', type=str, choices=scale_list,
                        help='label scaling method', default='standardize')
    parser.add_argument('--gpu', '-g', type=int, default=-1,
                        help='id of gpu to use; negative value means running'
                        'the code on cpu')
    parser.add_argument('--seed', '-s', type=int, default=777,
                        help='random seed value')
    parser.add_argument('--train-data-ratio', '-r', type=float, default=0.7,
                        help='ratio of training data w.r.t the dataset')
    parser.add_argument('--in-dir', '-i', type=str, default='result',
                        help='directory to load model data from')
    parser.add_argument('--model-filename', type=str, default='regressor.pkl',
                        help='saved model filename')
    parser.add_argument('--num-data', type=int, default=-1,
                        help='amount of data to be parsed; -1 indicates '
                        'parsing all data.')
    return parser.parse_args()


def main():
    # Parse the arguments.
    args = parse_arguments()

    # Set up some useful variables that will be used later on.
    method = args.method
    if args.label:
        labels = args.label
        cache_dir = os.path.join('input', '{}_{}'.format(method, labels))
    else:
        labels = D.get_qm9_label_names()
        cache_dir = os.path.join('input', '{}_all'.format(method))

    # Get the filename corresponding to the cached dataset, based on the amount
    # of data samples that need to be parsed from the original dataset.
    num_data = args.num_data
    if num_data >= 0:
        dataset_filename = 'data_{}.npz'.format(num_data)
    else:
        dataset_filename = 'data.npz'

    # Load the cached dataset.
    dataset_cache_path = os.path.join(cache_dir, dataset_filename)

    dataset = None
    if os.path.exists(dataset_cache_path):
        print('Loading cached data from {}.'.format(dataset_cache_path))
        dataset = NumpyTupleDataset.load(dataset_cache_path)
    if dataset is None:
        print('Preprocessing dataset...')
        preprocessor = preprocess_method_dict[method]()
        dataset = D.get_qm9(preprocessor, labels=labels)

        # Cache the newly preprocessed dataset.
        if not os.path.exists(cache_dir):
            os.mkdir(cache_dir)
        NumpyTupleDataset.save(dataset_cache_path, dataset)

    # Load the standard scaler parameters, if necessary.
    if args.scale == 'standardize':
        scaler_path = os.path.join(args.in_dir, 'scaler.pkl')
        print('Loading scaler parameters from {}.'.format(scaler_path))
        with open(scaler_path, mode='rb') as f:
            scaler = pickle.load(f)
    else:
        print('No standard scaling was selected.')
        scaler = None

    # Split the dataset into training and testing.
    train_data_size = int(len(dataset) * args.train_data_ratio)
    _, test = split_dataset_random(dataset, train_data_size, args.seed)

    # Use a predictor with scaled output labels.
    model_path = os.path.join(args.in_dir, args.model_filename)
    regressor = Regressor.load_pickle(model_path, device=args.gpu)

    # Replace the default predictor with one that scales the output labels.
    scaled_predictor = ScaledGraphConvPredictor(regressor.predictor)
    scaled_predictor.scaler = scaler
    regressor.predictor = scaled_predictor

    # This callback function extracts only the inputs and discards the labels.
    def extract_inputs(batch, device=None):
        return concat_mols(batch, device=device)[:-1]

    # Predict the output labels.
    print('Predicting...')
    y_pred = regressor.predict(test, converter=extract_inputs)

    # Extract the ground-truth labels.
    t = concat_mols(test, device=-1)[-1]
    n_eval = 10

    # Construct dataframe.
    df_dict = {}
    for i, l in enumerate(labels):
        df_dict.update({'y_pred_{}'.format(l): y_pred[:, i],
                        't_{}'.format(l): t[:, i], })
    df = pandas.DataFrame(df_dict)

    # Show a prediction/ground truth table with 5 random examples.
    print(df.sample(5))
    for target_label in range(y_pred.shape[1]):
        diff = y_pred[:n_eval, target_label] - t[:n_eval, target_label]
        print('target_label = {}, y_pred = {}, t = {}, diff = {}'
              .format(target_label, y_pred[:n_eval, target_label],
                      t[:n_eval, target_label], diff))

    # Run an evaluator on the test dataset.
    print('Evaluating...')
    test_iterator = SerialIterator(test, 16, repeat=False, shuffle=False)
    eval_result = Evaluator(test_iterator, regressor, converter=concat_mols,
                            device=args.gpu)()
    print('Evaluation result: ', eval_result)

    # Save the evaluation results.
    with open(os.path.join(args.in_dir, 'eval_result.json'), 'w') as f:
        json.dump(eval_result, f)


if __name__ == '__main__':
    main()<|MERGE_RESOLUTION|>--- conflicted
+++ resolved
@@ -33,11 +33,6 @@
 from train_qm9 import MeanAbsError, RootMeanSqrError  # NOQA
 
 
-<<<<<<< HEAD
-def main():
-    # Supported preprocessing/network list
-    method_list = ['nfp', 'ggnn', 'schnet', 'weavenet', 'rsgcn', 'gat']
-=======
 class ScaledGraphConvPredictor(GraphConvPredictor):
     def __init__(self, *args, **kwargs):
         """Initializes the (scaled) graph convolution predictor. This uses
@@ -59,8 +54,8 @@
 
 def parse_arguments():
     # Lists of supported preprocessing methods/models.
-    method_list = ['nfp', 'ggnn', 'schnet', 'weavenet', 'rsgcn', 'relgcn']
->>>>>>> 0f113fb2
+    method_list = ['nfp', 'ggnn', 'schnet', 'weavenet', 'rsgcn', 'relgcn',
+                   'gat']
     label_names = ['A', 'B', 'C', 'mu', 'alpha', 'homo', 'lumo', 'gap', 'r2',
                    'zpve', 'U0', 'U', 'H', 'G', 'Cv']
     scale_list = ['standardize', 'none']
