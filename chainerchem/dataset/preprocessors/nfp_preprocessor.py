--- conflicted
+++ resolved
@@ -20,17 +20,10 @@
 
     """
 
-<<<<<<< HEAD
     def __init__(self, max_atoms=-1, out_size=-1, add_Hs=False):
         super(NFPPreprocessor, self).__init__(add_Hs=add_Hs)
         if max_atoms >= 0 and out_size >= 0 and max_atoms > out_size:
-            raise ValueError('max_atoms {} must be equal to or larget than '
-=======
-    def __init__(self, max_atoms=-1, out_size=-1):
-        super(NFPPreprocessor, self).__init__()
-        if max_atoms >= 0 and out_size >= 0 and max_atoms > out_size:
             raise ValueError('max_atoms {} must be equal to or larger than '
->>>>>>> e8bc1f33
                              'out_size {}'.format(max_atoms, out_size))
         self.max_atoms = max_atoms
         self.out_size = out_size
