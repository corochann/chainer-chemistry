--- conflicted
+++ resolved
@@ -1,11 +1,7 @@
 import numpy
 
-<<<<<<< HEAD
 from chainerchem.dataset.preprocessors.common import construct_atomic_number_array
-=======
-from chainerchem.dataset.preprocessors.common import construct_atomic_numbers
 from chainerchem.dataset.preprocessors.common import MolFeatureExtractionError  # NOQA
->>>>>>> 91e045cd
 from chainerchem.dataset.preprocessors.common import type_check_num_atoms
 from chainerchem.dataset.preprocessors.mol_preprocessor import MolPreprocessor
 
@@ -30,9 +26,9 @@
     elif out_size >= N:
         size = out_size
     else:
-        raise MolFeatureExtractFailure('out_size {} is smaller than number '
-                                       'of atoms in mol {}'
-                                       .format(out_size, N))
+        raise MolFeatureExtractionError('out_size {} is smaller than number '
+                                        'of atoms in mol {}'
+                                        .format(out_size, N))
 
     adjs = numpy.zeros((4, size, size), dtype=numpy.float32)
     for i in range(N):
