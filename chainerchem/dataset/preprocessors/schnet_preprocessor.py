--- conflicted
+++ resolved
@@ -27,22 +27,12 @@
 
     if out_size < 0:
         size = N
-<<<<<<< HEAD
-    else:
-        if out_size >= N:
-            size = out_size
-        else:
-            raise MolFeatureExtractFailure('out_size {} is smaller than number '
-                                           'of atoms in mol {}'
-                                           .format(out_size, N))
-=======
     elif out_size >= N:
         size = out_size
     else:
         raise MolFeatureExtractFailure('out_size {} is smaller than number '
                                        'of atoms in mol {}'
                                        .format(out_size, N))
->>>>>>> e8bc1f33
 
     confid = AllChem.EmbedMolecule(mol)
     try:
@@ -84,13 +74,8 @@
 
     """
 
-<<<<<<< HEAD
     def __init__(self, max_atoms=-1, out_size=-1, add_Hs=False):
         super(SchNetPreprocessor, self).__init__(add_Hs=add_Hs)
-=======
-    def __init__(self, max_atoms=-1, out_size=-1):
-        super(SchNetPreprocessor, self).__init__()
->>>>>>> e8bc1f33
         if max_atoms >= 0 and out_size >= 0 and max_atoms > out_size:
             raise ValueError('max_atoms {} must be equal to or larget than '
                              'out_size {}'.format(max_atoms, out_size))
