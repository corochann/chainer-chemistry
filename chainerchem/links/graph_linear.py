--- conflicted
+++ resolved
@@ -15,18 +15,6 @@
         """Forward propagation.
 
         Args:
-<<<<<<< HEAD
-            x (:class:`chainer.Variable`, or :class:`numpy.ndarray` or
-            :class:`cupy.ndarray`):
-                Input array that should be a float array whose ``ndim`` is 3.
-
-                It represents a minibatch of atoms, each of which consists
-                of a sequence of molecules. Each molecule is represented by 
-                integer IDs.
-                The first axis is an index of atoms
-                (i.e. minibatch dimension) and the second one an index of 
-                molecules.
-=======
             x (:class:`chainer.Variable`, or :class:`numpy.ndarray`\
             or :class:`cupy.ndarray`):
                 Input array that should be a float array whose ``ndim`` is 3.
@@ -36,7 +24,6 @@
                 by integer IDs. The first axis is an index of atoms
                 (i.e. minibatch dimension) and the second one an index
                 of molecules.
->>>>>>> 7d655768
 
         Returns:
             :class:`chainer.Variable`:
