from rdkit import Chem

from chainer_chemistry.dataset.preprocessors.base_preprocessor import BasePreprocessor  # NOQA


class MolPreprocessor(BasePreprocessor):
    """preprocessor class specified for rdkit mol instance

    Args:
        add_Hs (bool): If True, implicit Hs are added.
        kekulize (bool): If True, Kekulizes the molecule.
    """

    def __init__(self, add_Hs=False, kekulize=False):
        super(MolPreprocessor, self).__init__()
        self.add_Hs = add_Hs
        self.kekulize = kekulize

    def prepare_smiles_and_mol(self, mol):
        """Prepare `smiles` and `mol` used in following preprocessing.

        This method is called before `get_input_features` is called, by parser
        class.
        This method may be overriden to support custom `smile`/`mol` extraction

        Args:
            mol (mol): mol instance

        Returns (tuple): (`smiles`, `mol`)
        """
        # Note that smiles expression is not unique.
        # we obtain canonical smiles which is unique in `mol`
        canonical_smiles = Chem.MolToSmiles(mol, isomericSmiles=False,
                                            canonical=True)
        mol = Chem.MolFromSmiles(canonical_smiles)
        if self.add_Hs:
            mol = Chem.AddHs(mol)
<<<<<<< HEAD
        return canonical_smiles, mol
=======
            smiles = Chem.MolToSmiles(mol, isomericSmiles=False)
        if self.kekulize:
            Chem.Kekulize(mol)
        return smiles, mol
>>>>>>> ccbff2ed

    def get_label(self, mol, label_names=None):
        """Extracts label information from a molecule.

        This method extracts properties whose keys are
        specified by ``label_names`` from a molecule ``mol``
        and returns these values as a list.
        The order of the values is same as that of ``label_names``.
        If the molecule does not have a
        property with some label, this function fills the corresponding
        index of the returned list with ``None``.

        Args:
            mol (rdkit.Chem.Mol): molecule whose features to be extracted
            label_names (None or iterable): list of label names.

        Returns:
            list of str: label information. Its length is equal to
            that of ``label_names``. If ``label_names`` is ``None``,
            this function returns an empty list.

        """
        if label_names is None:
            return []

        label_list = []
        for label_name in label_names:
            if mol.HasProp(label_name):
                label_list.append(mol.GetProp(label_name))
            else:
                label_list.append(None)

                # TODO(Nakago): Review implementation
                # Label -1 work in case of classification.
                # However in regression, assign -1 is not a good strategy...
                # label_list.append(-1)

                # Failed to GetProp for label, skip this case.
                # print('no label')
                # raise MolFeatureExtractionError

        return label_list

    def get_input_features(self, mol):
        """get molecule's feature representation, descriptor.

        Each subclass must override this method.

        Args:
            mol (Mol): molecule whose feature to be extracted.
                `mol` is prepared by the method `prepare_smiles_and_mol`.
        """
        raise NotImplementedError

    def process(self, filepath):
        # Not used now...
        pass<|MERGE_RESOLUTION|>--- conflicted
+++ resolved
@@ -35,14 +35,10 @@
         mol = Chem.MolFromSmiles(canonical_smiles)
         if self.add_Hs:
             mol = Chem.AddHs(mol)
-<<<<<<< HEAD
-        return canonical_smiles, mol
-=======
-            smiles = Chem.MolToSmiles(mol, isomericSmiles=False)
         if self.kekulize:
             Chem.Kekulize(mol)
-        return smiles, mol
->>>>>>> ccbff2ed
+        return canonical_smiles, mol
+
 
     def get_label(self, mol, label_names=None):
         """Extracts label information from a molecule.
