--- conflicted
+++ resolved
@@ -110,33 +110,14 @@
                                 dtype=numpy.float32)
         adj_array[:s0, :s1] = adj
     else:
-<<<<<<< HEAD
-        raise ValueError('`out_size` (={}) must be negative or '
-                         'larger than or equal to the number '
-                         'of atoms in the input molecules (={})'
-                         '.'.format(out_size, s0))
-=======
         raise ValueError(
             '`out_size` (={}) must be negative or larger than or equal to the '
             'number of atoms in the input molecules (={}).'
             .format(out_size, s0))
->>>>>>> 0f113fb2
     return adj_array
 
 
 def construct_discrete_edge_matrix(mol, out_size=-1):
-<<<<<<< HEAD
-    """construct discrete edge matrix
-
-    Args:
-        mol (Chem.Mol):
-        out_size (int):
-
-    Returns (numpy.ndarray):
-
-    """
-
-=======
     """Returns the edge-type dependent adjacency matrix of the given molecule.
 
     Args:
@@ -156,7 +137,6 @@
             If ``out_size`` is non-negative, its size is equal to that value.
             Otherwise, it is equal to the number of atoms in the the molecule.
     """
->>>>>>> 0f113fb2
     if mol is None:
         raise MolFeatureExtractionError('mol is None')
     N = mol.GetNumAtoms()
@@ -166,29 +146,6 @@
     elif out_size >= N:
         size = out_size
     else:
-<<<<<<< HEAD
-        raise MolFeatureExtractionError('out_size {} is smaller than number '
-                                        'of atoms in mol {}'
-                                        .format(out_size, N))
-
-    adjs = numpy.zeros((4, size, size), dtype=numpy.float32)
-    for i in range(N):
-        for j in range(N):
-            bond = mol.GetBondBetweenAtoms(i, j)  # type: Chem.Bond
-            if bond is not None:
-                bond_type = str(bond.GetBondType())
-                if bond_type == 'SINGLE':
-                    adjs[0, i, j] = 1.0
-                elif bond_type == 'DOUBLE':
-                    adjs[1, i, j] = 1.0
-                elif bond_type == 'TRIPLE':
-                    adjs[2, i, j] = 1.0
-                elif bond_type == 'AROMATIC':
-                    adjs[3, i, j] = 1.0
-                else:
-                    raise ValueError("[ERROR] Unknown bond type {}"
-                                     .format(bond_type))
-=======
         raise ValueError(
             'out_size {} is smaller than number of atoms in mol {}'
             .format(out_size, N))
@@ -207,5 +164,4 @@
         j = bond.GetEndAtomIdx()
         adjs[ch, i, j] = 1.0
         adjs[ch, j, i] = 1.0
->>>>>>> 0f113fb2
     return adjs