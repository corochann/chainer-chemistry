--- conflicted
+++ resolved
@@ -42,10 +42,6 @@
 
         g1 = functions.sigmoid(self.i_layer(h1))
         g2 = self.activation(self.j_layer(h1))
-<<<<<<< HEAD
-        # sum along atom's axis
-        g = self.activation_agg(functions.sum(g1 * g2, axis=1))
-=======
         g = g1 * g2
         if is_real_node is not None:
             # mask virtual node feature to be 0
@@ -54,5 +50,4 @@
             g = g * mask
         # sum along node axis
         g = self.activation(functions.sum(g, axis=1))
->>>>>>> b75782c3
         return g