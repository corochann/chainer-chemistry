--- conflicted
+++ resolved
@@ -131,7 +131,6 @@
             hidden_channels=n_unit,
             n_update_layers=conv_layers,
             **conv_kwargs)
-<<<<<<< HEAD
     elif method == 'relgcn_sparse':
         print('Set up RelGCNSparse predictor...')
         conv = RelGCNSparse(
@@ -145,7 +144,7 @@
             out_dim=n_unit,
             hidden_channels=n_unit,
             n_update_layers=conv_layers,
-=======
+            **conv_kwargs)
     elif method == 'gnnfilm':
         print('Training a GNN_FiLM predictor...')
         conv = GNNFiLM(
@@ -153,7 +152,6 @@
             hidden_channels=n_unit,
             n_update_layers=conv_layers,
             n_edge_types=5,
->>>>>>> 04577ba9
             **conv_kwargs)
     else:
         raise ValueError('[ERROR] Invalid method: {}'.format(method))
