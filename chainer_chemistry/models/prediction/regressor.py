import chainer
from chainer.dataset.convert import concat_examples
from chainer import cuda
from chainer import reporter
from chainer.variable import Variable
from chainer_chemistry.models.prediction.base import BaseForwardModel
<<<<<<< HEAD
=======
import cupy
>>>>>>> 5001808a
import numpy


class Regressor(BaseForwardModel):
    """A simple regressor model.

    This is an example of chain that wraps another chain. It computes the
    loss and metrics based on a given input/label pair.

    Args:
        predictor (~chainer.Link): Predictor network.
        lossfun (function): Loss function.
        metrics_fun (function or dict or None): Function that computes metrics.
        label_key (int or str): Key to specify label variable from arguments.
            When it is ``int``, a variable in positional arguments is used.
            And when it is ``str``, a variable in keyword arguments is used.
        device (int): GPU device id of this Regressor to be used.
            -1 indicates to use in CPU.

    Attributes:
        predictor (~chainer.Link): Predictor network.
        lossfun (function): Loss function.
        y (~chainer.Variable): Prediction for the last minibatch.
        loss (~chainer.Variable): Loss value for the last minibatch.
        metrics (dict): Metrics computed in last minibatch
        compute_metrics (bool): If ``True``, compute metrics on the forward
            computation. The default value is ``True``.

    """

    compute_metrics = True

    def __init__(self, predictor,
                 lossfun=chainer.functions.mean_squared_error,
                 metrics_fun=None, label_key=-1, device=-1):
        if not (isinstance(label_key, (int, str))):
            raise TypeError('label_key must be int or str, but is %s' %
                            type(label_key))
        super(Regressor, self).__init__()
        self.lossfun = lossfun
        if metrics_fun is None:
            self.compute_metrics = False
            self.metrics_fun = {}
        elif callable(metrics_fun):
            self.metrics_fun = {'metrics': metrics_fun}
        elif isinstance(metrics_fun, dict):
            self.metrics_fun = metrics_fun
        else:
            raise TypeError('Unexpected type metrics_fun must be None or '
                            'Callable or dict. actual {}'
                            .format(type(metrics_fun)))
        self.y = None
        self.loss = None
        self.metrics = None
        self.label_key = label_key

        with self.init_scope():
            self.predictor = predictor

        # `initialize` must be called after `init_scope`.
        self.initialize(device)

    def _convert_to_scalar(self, value):
        """Converts an input value to a scalar if its type is a numpy or cupy
        array, otherwise it returns the value as it is.
        """
        if type(value) == cupy.core.core.ndarray:
            value = cuda.to_cpu(value)
        if type(value) == numpy.array:
            return numpy.asscalar(value)
        return value

    def __call__(self, *args, **kwargs):
        """Computes the loss value for an input and label pair.

        It also computes metrics and stores it to the attribute.

        Args:
            args (list of ~chainer.Variable): Input minibatch.
            kwargs (dict of ~chainer.Variable): Input minibatch.

        When ``label_key`` is ``int``, the correpoding element in ``args``
        is treated as ground truth labels. And when it is ``str``, the
        element in ``kwargs`` is used.
        The all elements of ``args`` and ``kwargs`` except the ground trush
        labels are features.
        It feeds features to the predictor and compare the result
        with ground truth labels.

        Returns:
            ~chainer.Variable: Loss value.

        """

        # --- Separate `args` and `t` ---
        if isinstance(self.label_key, int):
            if not (-len(args) <= self.label_key < len(args)):
                msg = 'Label key %d is out of bounds' % self.label_key
                raise ValueError(msg)
            t = args[self.label_key]
            if self.label_key == -1:
                args = args[:-1]
            else:
                args = args[:self.label_key] + args[self.label_key + 1:]
        elif isinstance(self.label_key, str):
            if self.label_key not in kwargs:
                msg = 'Label key "%s" is not found' % self.label_key
                raise ValueError(msg)
            t = kwargs[self.label_key]
            del kwargs[self.label_key]
        else:
            raise TypeError('Label key type {} not supported'
                            .format(type(self.label_key)))

        self.y = None
        self.loss = None
        self.metrics = None
        self.y = self.predictor(*args, **kwargs)
        self.loss = self.lossfun(self.y, t)

        # When the reported data is a numpy array, the loss and metrics values
        # are scalars. When the reported data is a cupy array, sometimes the
        # same values become arrays instead. This seems to be a bug inside the
        # reporter class, which needs to be addressed and fixed. Until then,
        # the reported values will be converted to numpy arrays.
        reporter.report({'loss': Variable(cuda.to_cpu(self.loss.data))}, self)

        if self.compute_metrics:
            # Note: self.metrics_fun is `dict`,
            # which is different from original chainer implementation
            self.metrics = {key: self._convert_to_scalar(value(self.y, t).data)
                            for key, value in self.metrics_fun.items()}
            reporter.report(self.metrics, self)
        return self.loss

    def predict(
            self, data, batchsize=16, converter=concat_examples,
            retain_inputs=False, preprocess_fn=None, postprocess_fn=None):
        """Predict label of each category by taking .

        Args:
            data: input data
            batchsize (int): batch size
            converter (Callable): convert from `data` to `inputs`
            preprocess_fn (Callable): Its input is numpy.ndarray or
                cupy.ndarray, it can return either Variable, cupy.ndarray or
                numpy.ndarray
            postprocess_fn (Callable): Its input argument is Variable,
                but this method may return either Variable, cupy.ndarray or
                numpy.ndarray.
            retain_inputs (bool): If True, this instance keeps inputs in
                `self.inputs` or not.

        Returns (tuple or numpy.ndarray): Typically, it is 1-dimensional int
            array with shape (batchsize, ) which represents each examples
            category prediction.

        """
        with chainer.no_backprop_mode(), chainer.using_config('train', False):
            predict_labels = self._forward(
                data, fn=self.predictor, batchsize=batchsize,
                converter=converter, retain_inputs=retain_inputs,
                preprocess_fn=preprocess_fn, postprocess_fn=postprocess_fn)
        return predict_labels<|MERGE_RESOLUTION|>--- conflicted
+++ resolved
@@ -4,10 +4,7 @@
 from chainer import reporter
 from chainer.variable import Variable
 from chainer_chemistry.models.prediction.base import BaseForwardModel
-<<<<<<< HEAD
-=======
 import cupy
->>>>>>> 5001808a
 import numpy
 
 
