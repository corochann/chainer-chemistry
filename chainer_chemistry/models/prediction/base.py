import pickle

import chainer
from chainer.dataset.convert import concat_examples
from chainer import link, cuda
from chainer.iterators import SerialIterator
import numpy


def _to_tuple(x):
    if not isinstance(x, tuple):
        x = (x,)
    return x


def _extract_numpy(x):
    if isinstance(x, chainer.Variable):
        x = x.data
    return cuda.to_cpu(x)


class BaseForwardModel(link.Chain):

    """A base model which supports forward functionality.

    It also supports `device` id management and pickle save/load functionality.

    Args:
        device (int): GPU device id of this model to be used.
            -1 indicates to use in CPU.

    Attributes:
        _device (int): Model's current device id

    """

    def __init__(self):
        super(BaseForwardModel, self).__init__()

        self.inputs = None
        self._device = None

    def get_device(self):
        return self._device

    def initialize(self, device=-1):
        """Initialization of the model.

        It must be executed **after** the link registration
        (often done by `with self.init_scope()` finished.

        Args:
            device (int): GPU device id of this model to be used.
            -1 indicates to use in CPU.

        """
        self.update_device(device=device)

    def update_device(self, device=-1):
        if self._device is None or self._device != device:
            # reset current state
            self.to_cpu()

            # update the model to specified device id
            self._device = device
            if device >= 0:
                chainer.cuda.get_device_from_id(device).use()
                self.to_gpu()  # Copy the model to the GPU

    def _forward(self, data, fn, batchsize=16,
                 converter=concat_examples, retain_inputs=False,
                 preprocess_fn=None, postprocess_fn=None):
        """Forward data by iterating with batch

        Args:
            data: "train_x array" or "chainer dataset"
            fn (Callable): Main function to forward. Its input argument is
                either Variable, cupy.ndarray or numpy.ndarray, and returns
                Variable.
            batchsize (int): batch size
            converter (Callable): convert from `data` to `inputs`
            retain_inputs (bool): If True, this instance keeps inputs in
                `self.inputs` or not.
            preprocess_fn (Callable): Its input is numpy.ndarray or
                cupy.ndarray, it can return either Variable, cupy.ndarray or
                numpy.ndarray
            postprocess_fn (Callable): Its input argument is Variable,
                but this method may return either Variable, cupy.ndarray or
                numpy.ndarray.

        Returns (tuple or numpy.ndarray): forward result

        """
        input_list = None
        output_list = None
        it = SerialIterator(data, batch_size=batchsize, repeat=False,
                            shuffle=False)
        for batch in it:
            inputs = converter(batch, self._device)
            inputs = _to_tuple(inputs)

            if preprocess_fn:
                inputs = preprocess_fn(*inputs)
                inputs = _to_tuple(inputs)

            outputs = fn(*inputs)
            outputs = _to_tuple(outputs)

            # Init
            if retain_inputs:
                if input_list is None:
                    input_list = [[] for _ in range(len(inputs))]
                for j, input in enumerate(inputs):
                    input_list[j].append(cuda.to_cpu(input))
            if output_list is None:
                output_list = [[] for _ in range(len(outputs))]

            if postprocess_fn:
                outputs = postprocess_fn(*outputs)
                outputs = _to_tuple(outputs)
            for j, output in enumerate(outputs):
                output_list[j].append(_extract_numpy(output))

        if retain_inputs:
            self.inputs = [numpy.concatenate(
                in_array) for in_array in input_list]

        result = [numpy.concatenate(output) for output in output_list]
        if len(result) == 1:
            return result[0]
        else:
            return result

    def save_pickle(self, filepath, protocol=None):
        """Save the model to `filepath` as a pickle file

        This function send the parameters to CPU before saving the model so
        that the pickled file can be loaded with in CPU-only environment. 
<<<<<<< HEAD
=======
        After the model is saved, it is sent back to the original device.
>>>>>>> d8023b4b

        Saved pickle file can be loaded with `load_pickle` static method.

        Note that the transportability of the saved file follows the
        specification of `pickle` module, namely serialized data depends on the
        specific class or attribute structure when saved. The file may not be
<<<<<<< HEAD
        loaded in different environment (python version is different or
        different version of library), or after large refactoring of the
        pickled object class.
=======
        loaded in different environment (version of python or dependent
        libraries), or after large refactoring of the pickled object class.
>>>>>>> d8023b4b
        If you want to avoid it, use `chainer.serializers.save_npz`
        method instead to save only model parameters.

    .. admonition:: Example

       >>> from chainer_chemistry.models import BaseForwardModel
       >>> class DummyForwardModel(BaseForwardModel):
       >>> 
       >>>     def __init__(self, device=-1):
       >>>         super(DummyForwardModel, self).__init__()
       >>>         with self.init_scope():
       >>>             self.l = chainer.links.Linear(3, 10)
       >>>         self.initialize(device)
       >>> 
       >>>     def __call__(self, x):
       >>>         return self.l(x)
       >>>
       >>> model = DummyForwardModel()
       >>> filepath = 'model.pkl'
       >>> model.save_pickle(filepath)  

        Args:
            filepath (str): file path of pickle file.
            protocol (int or None): protocol version used in `pickle`.
                Use 2 if you need python2/python3 compatibility.
                3 or higher is used for python3.
                Please refer the official document [1] for more details.
                [1]: https://docs.python.org/3.6/library/pickle.html#module-interface

        """  # NOQA
        current_device = self.get_device()

        # --- Move the model to CPU for saving ---
        self.update_device(-1)
        with open(filepath, mode='wb') as f:
            pickle.dump(self, f, protocol=protocol)

        # --- Revert the model to original device ---
        self.update_device(current_device)

    @staticmethod
    def load_pickle(filepath, device=-1):
        """Load the model from `filepath` of pickle file, and send to `device`

        The file saved by `save_pickle` method can be loaded, but it may fail
        to load when loading from different develop environment or after
        updating library version.
        See `save_pickle` method for the transportability of the saved file.

    .. admonition:: Example

       >>> from chainer_chemistry.models import BaseForwardModel
       >>> filepath = 'model.pkl'
<<<<<<< HEAD
       >>> # `load_pickle` is static method, call from Class to get instance.
=======
       >>> # `load_pickle` is static method, call from Class to get an instance
>>>>>>> d8023b4b
       >>> model = BaseForwardModel.load_pickle(filepath)

        Args:
            filepath (str): file path of pickle file.
            device (int): GPU device id of this model to be used.
                -1 indicates to use in CPU.

        """
        with open(filepath, mode='rb') as f:
            model = pickle.load(f)

        if not isinstance(model, BaseForwardModel):
            raise TypeError('Unexpected type {}'.format(type(model)))

        # --- Revert the model to specified device ---
        model.initialize(device)
        return model<|MERGE_RESOLUTION|>--- conflicted
+++ resolved
@@ -136,24 +136,15 @@
 
         This function send the parameters to CPU before saving the model so
         that the pickled file can be loaded with in CPU-only environment. 
-<<<<<<< HEAD
-=======
         After the model is saved, it is sent back to the original device.
->>>>>>> d8023b4b
 
         Saved pickle file can be loaded with `load_pickle` static method.
 
         Note that the transportability of the saved file follows the
         specification of `pickle` module, namely serialized data depends on the
         specific class or attribute structure when saved. The file may not be
-<<<<<<< HEAD
-        loaded in different environment (python version is different or
-        different version of library), or after large refactoring of the
-        pickled object class.
-=======
         loaded in different environment (version of python or dependent
         libraries), or after large refactoring of the pickled object class.
->>>>>>> d8023b4b
         If you want to avoid it, use `chainer.serializers.save_npz`
         method instead to save only model parameters.
 
@@ -207,11 +198,7 @@
 
        >>> from chainer_chemistry.models import BaseForwardModel
        >>> filepath = 'model.pkl'
-<<<<<<< HEAD
-       >>> # `load_pickle` is static method, call from Class to get instance.
-=======
        >>> # `load_pickle` is static method, call from Class to get an instance
->>>>>>> d8023b4b
        >>> model = BaseForwardModel.load_pickle(filepath)
 
         Args:
