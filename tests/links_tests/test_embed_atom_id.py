--- conflicted
+++ resolved
@@ -57,13 +57,9 @@
 def test_backward_gpu(model, data):
     x_data, y_grad = [cuda.to_gpu(d) for d in data]
     model.to_gpu()
-<<<<<<< HEAD
-    gradient_check.check_backward(model, x_data, y_grad, model.W)
+    gradient_check.check_backward(model, x_data, y_grad, model.W,
+                                  atol=1e-3, rtol=1e-3)
 
 
 if __name__ == '__main__':
-    pytest.main([__file__, '-v'])
-=======
-    gradient_check.check_backward(model, x_data, y_grad, model.W,
-                                  atol=1e-3, rtol=1e-3)
->>>>>>> 7d655768
+    pytest.main([__file__, '-v'])