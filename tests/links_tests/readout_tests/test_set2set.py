from typing import Tuple  # NOQA

import chainer
from chainer import cuda
from chainer import gradient_check
import numpy
import pytest

from chainer_chemistry.config import MAX_ATOMIC_NUM
from chainer_chemistry.links.readout.set2set import Set2Set
from chainer_chemistry.utils.permutation import permute_node

atom_size = 5
in_channels = 7
batch_size = 2


@pytest.fixture
def readout():
    # type: () -> Set2Set
    return Set2Set(in_channels=in_channels, n_layers=2)


@pytest.fixture
def data():
    # type: () -> Tuple[numpy.ndarray, numpy.ndarray]
    numpy.random.seed(0)
    atom_data = numpy.random.uniform(
        0, high=MAX_ATOMIC_NUM, size=(batch_size, atom_size,
                                      in_channels)).astype('f')
    y_grad = numpy.random.uniform(-1, 1,
                                  (batch_size, in_channels * 2)).astype('f')
    return atom_data, y_grad


def check_forward(readout, atom_data):
    # type: (Set2Set, numpy.ndarray) -> None
    readout.reset_state()
    y_actual = cuda.to_cpu(readout(atom_data).data)
    assert y_actual.shape == (batch_size, in_channels * 2)


def test_forward_cpu(readout, data):
    # type: (Set2Set, Tuple[numpy.ndarray, numpy.ndarray]) -> None
    atom_data = data[0]
    check_forward(readout, atom_data)


@pytest.mark.gpu
def test_forward_gpu(readout, data):
    # type: (Set2Set, Tuple[numpy.ndarray, numpy.ndarray]) -> None
    atom_data = cuda.to_gpu(data[0])
    readout.to_gpu()
    check_forward(readout, atom_data)


def check_backward(readout, atom_data, y_grad):
    # type: (Set2Set, numpy.ndarray, numpy.ndarray) -> None
    """Check gradient of Set2Set.

    This function is different from other backward tests.
    Because of LSTM, reset_state method has to be called explicitly
    before gradient calculation.

    Args:
        readout:
        atom_data:
        y_grad:
    """
    def f(atom_data):
        readout.reset_state()
        return readout(atom_data),
<<<<<<< HEAD

    gradient_check.check_backward(
        f, (atom_data), y_grad, atol=1e-1, rtol=1e-1)

    # gx, = gradient_check.numerical_grad(f, (atom.data, ), (y.grad, ))
    # numpy.testing.assert_allclose(cuda.to_cpu(gx), cuda.to_cpu(atom.grad),
    #                               atol=1e-2, rtol=1e-2)
=======

    gradient_check.check_backward(
        f, (atom_data), y_grad, atol=1e-1, rtol=1e-1)
>>>>>>> e6f0be13


def test_backward_cpu(readout, data):
    # type: (Set2Set, Tuple[numpy.ndarray, numpy.ndarray]) -> None
    check_backward(readout, *data)


@pytest.mark.gpu
def test_backward_gpu(readout, data):
    # type: (Set2Set, Tuple[numpy.ndarray, numpy.ndarray]) -> None
    atom_data, y_grad = [cuda.to_gpu(d) for d in data]
    readout.to_gpu()
    check_backward(readout, atom_data, y_grad)


def test_forward_cpu_graph_invariant(readout, data):
    # type: (Set2Set, Tuple[numpy.ndarray, numpy.ndarray]) -> None
    atom_data = data[0]
    readout.reset_state()
    y_actual = cuda.to_cpu(readout(atom_data).data)

    permutation_index = numpy.random.permutation(atom_size)
    permute_atom_data = permute_node(atom_data, permutation_index, axis=1)
    readout.reset_state()
    permute_y_actual = cuda.to_cpu(readout(permute_atom_data).data)
    numpy.testing.assert_allclose(
        y_actual, permute_y_actual, rtol=1e-6, atol=1e-6)


if __name__ == '__main__':
    pytest.main([__file__, '-v', '-s'])<|MERGE_RESOLUTION|>--- conflicted
+++ resolved
@@ -70,19 +70,9 @@
     def f(atom_data):
         readout.reset_state()
         return readout(atom_data),
-<<<<<<< HEAD
 
     gradient_check.check_backward(
         f, (atom_data), y_grad, atol=1e-1, rtol=1e-1)
-
-    # gx, = gradient_check.numerical_grad(f, (atom.data, ), (y.grad, ))
-    # numpy.testing.assert_allclose(cuda.to_cpu(gx), cuda.to_cpu(atom.grad),
-    #                               atol=1e-2, rtol=1e-2)
-=======
-
-    gradient_check.check_backward(
-        f, (atom_data), y_grad, atol=1e-1, rtol=1e-1)
->>>>>>> e6f0be13
 
 
 def test_backward_cpu(readout, data):
