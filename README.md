# Chainer Chemistry: A Library for Deep Learning in Biology and Chemistry

[![PyPI](https://img.shields.io/pypi/v/chainer-chemistry.svg)](https://pypi.python.org/pypi/chainer-chemistry)
[![GitHub license](https://img.shields.io/github/license/pfnet-research/chainer-chemistry.svg)](https://github.com/pfnet-research/chainer-chemistry/blob/master/LICENSE)
[![travis](https://img.shields.io/travis/pfnet-research/chainer-chemistry/master.svg)](https://travis-ci.org/pfnet-research/chainer-chemistry)
[![Read the Docs](https://readthedocs.org/projects/chainer-chemistry/badge/?version=latest)](http://chainer-chemistry.readthedocs.io/en/latest/?badge=latest)

<p align="center">
  <img src="assets/chainer-chemistry-overview.png" alt="Chainer Chemistry Overview" width="600" />
</p>

Chainer Chemistry is a deep learning framework (based on Chainer) with
applications in Biology and Chemistry. It supports various state-of-the-art
models (especially GCNN - Graph Convolutional Neural Network) for chemical property prediction.

For more information, please refer to the [documentation](http://chainer-chemistry.readthedocs.io/en/latest/index.html).
Also, a quick introduction to deep learning for molecules and Chainer Chemistry
is available [here](https://www.slideshare.net/KentaOono/deep-learning-for-molecules-introduction-to-chainer-chemistry-93288837).

## Dependencies

Chainer Chemistry depends on the following packages:

 - [`chainer`](https://docs.chainer.org/en/stable/index.html)
 - [`pandas`](https://pandas.pydata.org)
 - [`scikit-learn`](http://scikit-learn.org/stable/)
 - [`tqdm`](https://pypi.python.org/pypi/tqdm)

These are automatically added to the system when installing the library via the
`pip` command (see _Installation_). However, the following  needs to be
installed manually:

 - [`rdkit (release 2017.09.3.0)`](https://github.com/rdkit/rdkit)
 
Please refer to the RDKit [documentation](http://www.rdkit.org/docs/Install.html)
for more information regarding the installation steps.

Note that only the following versions of Chainer Chemistry's dependencies are
currently supported:

| Chainer Chemistry   | Chainer         | RDKit          |
| ------------------: | --------------: | -------------: |
| v0.1.0 ~ v0.3.0     | v2.0 ~ v3.0     | 2017.09.3.0    |
| v0.4.0              | v3.0 ~ v4.0 *1  | 2017.09.3.0    |
| master branch       | v3.0 ~ v5.0     | 2017.09.3.0    |

## Installation

Chainer Chemistry can be installed using the `pip` command, as follows:

```
pip install chainer-chemistry
```

If you would like to use the latest sources, please checkout the master branch
and install with the following commands:

```
git clone https://github.com/pfnet-research/chainer-chemistry.git
pip install -e chainer-chemistry
```

## Sample Code

Sample code is provided with this repository. This includes, but is not limited
to, the following:

<<<<<<< HEAD
 - [`chainer`](https://docs.chainer.org/en/stable/index.html)
 - [`pandas`](https://pandas.pydata.org)
 - [`scikit-learn`](http://scikit-learn.org/stable/)
 - [`tqdm`](https://pypi.python.org/pypi/tqdm)

Also, it uses following library, you need to manually install it.

 - [`rdkit`](https://github.com/rdkit/rdkit)

See the [official document](http://www.rdkit.org/docs/Install.html)
for installation.
If you have setup `anaconda`, you may install `rdkit` by following command.

```conda install -c rdkit rdkit==2017.09.3.0```

Note that we support specified version of RdKit.
Latest version RdKit behavior may be different from supported version, 
and it is not supported.

### Version table

Chainer Chemistry is tested under following version of other library.

| Chainer Chemistry   | Chainer         | RdKit          |
| ------------------: | --------------: | -------------: |
| v0.1.0 ~ v0.3.0     | v2.0 ~ v3.0     | 2017.09.3.0    |
| v0.4.0              | v3.0 ~ v4.0 *1  | 2017.09.3.0    |
| master branch       | v3.0 ~ v4.0     | 2017.09.3.0    |
=======
- Training a new model on a given dataset
- Performing inference on a given dataset, using a pretrained model
- Evaluating and reporting performance metrics of different models on a given
dataset
>>>>>>> 0f113fb2

Please refer to the `examples` directory for more information.

## Supported Models

The following graph convolutional neural networks are currently supported:

- NFP: Neural Fingerprint [2, 3]
- GGNN: Gated Graph Neural Network [4, 3]
<<<<<<< HEAD
- WeaveNet: [5, 3]
- SchNet: [6]
- RSGCN: Renormalized Spectral Graph Convolutional Network [10]<br/>
 \* The name is not from original paper, see [PR #89](https://github.com/pfnet-research/chainer-chemistry/pull/89) for the naming
- GAT: Graph Attention Networks [12]
=======
- WeaveNet [5, 3]
- SchNet [6] 
- RSGCN: Renormalized Spectral Graph Convolutional Network [10]<br/>
 \* The name is not from the original paper - see [PR #89](https://github.com/pfnet-research/chainer-chemistry/pull/89) for the naming convention.
- RelGCN: Relational Graph Convolutional Network [14]
>>>>>>> 0f113fb2

## Supported Datasets

The following datasets are currently supported:

- QM9 [7, 8]
- Tox21 [9]
- MoleculeNet [11]
- ZINC (only 250k dataset) [12, 13]
- User (own) dataset

## Research Projects

If you use Chainer Chemistry in your research, feel free to submit a
pull request and add the name of your project to this list:

 - BayesGrad: Explaining Predictions of Graph Convolutional Networks ([paper](https://arxiv.org/abs/1807.01985), [code](https://github.com/pfnet-research/bayesgrad))

## Useful Links

Chainer Chemistry:

 - [Documentation](https://chainer-chemistry.readthedocs.io)
 - [Research Blog](https://preferredresearch.jp/2017/12/18/chainer-chemistry-beta-release/)

Other Chainer frameworks:

 - [Chainer: A Flexible Framework of Neural Networks for Deep Learning](https://chainer.org/)
 - [ChainerRL: Deep Reinforcement Learning Library Built on Top of Chainer](https://github.com/chainer/chainerrl)
 - [ChainerCV: A Library for Deep Learning in Computer Vision](https://github.com/chainer/chainercv)
 - [ChainerMN: Scalable Distributed Deep Learning with Chainer](https://github.com/chainer/chainermn)
 - [ChainerUI: User Interface for Chainer](https://github.com/chainer/chainerui)

## License

This project is released under the MIT License. Please refer to the
[this page](https://github.com/pfnet-research/chainer-chemistry/blob/master/LICENSE)
for more information.

Please note that Chainer Chemistry is still in experimental development.
We continuously strive to improve its functionality and performance, but at
this stage we cannot guarantee the reproducibility of any results published in
papers. Use the library at your own risk.


## References

[1] Seiya Tokui, Kenta Oono, Shohei Hido, and Justin Clayton. Chainer: a next-generation open source framework for deep learning. In *Proceedings of Workshop on Machine Learning Systems (LearningSys) in Advances in Neural Information Processing System (NIPS) 28*, 2015.

[2] David K Duvenaud, Dougal Maclaurin, Jorge Iparraguirre, Rafael Bombarell, Timothy Hirzel, Alan Aspuru-Guzik, and Ryan P Adams. Convolutional networks on graphs for learning molecular fingerprints. In C. Cortes, N. D. Lawrence, D. D. Lee, M. Sugiyama, and R. Garnett, editors, *Advances in Neural Information Processing Systems (NIPS) 28*, pages 2224–2232. Curran Asso- ciates, Inc., 2015.

[3] Justin Gilmer, Samuel S Schoenholz, Patrick F Riley, Oriol Vinyals, and George E Dahl. Neural message passing for quantum chemistry. *arXiv preprint arXiv:1704.01212*, 2017.

[4] Yujia Li, Daniel Tarlow, Marc Brockschmidt, and Richard Zemel. Gated graph sequence neural networks. *arXiv preprint arXiv:1511.05493*, 2015.

[5] Steven Kearnes, Kevin McCloskey, Marc Berndl, Vijay Pande, and Patrick Riley. Molecular graph convolutions: moving beyond fingerprints. *Journal of computer-aided molecular design*, 30(8):595–608, 2016.

[6] Kristof Schütt, Pieter-Jan Kindermans, Huziel Enoc Sauceda Felix, Stefan Chmiela, Alexandre Tkatchenko, and Klaus-Rober Müller. Schnet: A continuous-filter convolutional neural network for modeling quantum interactions. In I. Guyon, U. V. Luxburg, S. Bengio, H. Wallach, R. Fergus, S. Vishwanathan, and R. Garnett, editors, *Advances in Neural Information Processing Systems (NIPS) 30*, pages 992–1002. Curran Associates, Inc., 2017.

[7] Lars Ruddigkeit, Ruud Van Deursen, Lorenz C Blum, and Jean-Louis Reymond. Enumeration of 166 billion organic small molecules in the chemical universe database gdb-17. *Journal of chemical information and modeling*, 52(11):2864–2875, 2012.

[8] Raghunathan Ramakrishnan, Pavlo O Dral, Matthias Rupp, and O Anatole Von Lilienfeld. Quantum chemistry structures and properties of 134 kilo molecules. *Scientific data*, 1:140022, 2014.

[9] Ruili Huang, Menghang Xia, Dac-Trung Nguyen, Tongan Zhao, Srilatha Sakamuru, Jinghua Zhao, Sampada A Shahane, Anna Rossoshek, and Anton Simeonov. Tox21challenge to build predictive models of nuclear receptor and stress response pathways as mediated by exposure to environmental chemicals and drugs. *Frontiers in Environmental Science*, 3:85, 2016.

[10] Kipf, Thomas N. and Welling, Max. Semi-Supervised Classification with Graph Convolutional Networks. *International Conference on Learning Representations (ICLR)*, 2017.

[11] Zhenqin Wu, Bharath Ramsundar, Evan N. Feinberg, Joseph Gomes, Caleb Geniesse, Aneesh S. Pappu, Karl Leswing, Vijay Pande, MoleculeNet: A Benchmark for Molecular Machine Learning, arXiv preprint, arXiv: 1703.00564, 2017.
<<<<<<< HEAD
[12] Veličković, P., Cucurull, G., Casanova, A., Romero, A., Liò, P., & Bengio, Y. (2017). Graph Attention Networks. arXiv preprint arXiv:1710.10903.
=======

[12] J. J. Irwin, T. Sterling, M. M. Mysinger, E. S. Bolstad, and R. G. Coleman. Zinc: a free tool to discover chemistry for biology. *Journal of chemical information and modeling*, 52(7):1757–1768, 2012.

[13] Preprocessed csv file downloaded from https://raw.githubusercontent.com/aspuru-guzik-group/chemical_vae/master/models/zinc_properties/250k_rndm_zinc_drugs_clean_3.csv

[14] Michael Schlichtkrull, Thomas N. Kipf, Peter Bloem, Rianne van den Berg, Ivan Titov, Max Welling. Modeling Relational Data with Graph Convolutional Networks. *Extended Semantic Web Conference (ESWC)*, 2018.
>>>>>>> 0f113fb2
<|MERGE_RESOLUTION|>--- conflicted
+++ resolved
@@ -65,41 +65,10 @@
 Sample code is provided with this repository. This includes, but is not limited
 to, the following:
 
-<<<<<<< HEAD
- - [`chainer`](https://docs.chainer.org/en/stable/index.html)
- - [`pandas`](https://pandas.pydata.org)
- - [`scikit-learn`](http://scikit-learn.org/stable/)
- - [`tqdm`](https://pypi.python.org/pypi/tqdm)
-
-Also, it uses following library, you need to manually install it.
-
- - [`rdkit`](https://github.com/rdkit/rdkit)
-
-See the [official document](http://www.rdkit.org/docs/Install.html)
-for installation.
-If you have setup `anaconda`, you may install `rdkit` by following command.
-
-```conda install -c rdkit rdkit==2017.09.3.0```
-
-Note that we support specified version of RdKit.
-Latest version RdKit behavior may be different from supported version, 
-and it is not supported.
-
-### Version table
-
-Chainer Chemistry is tested under following version of other library.
-
-| Chainer Chemistry   | Chainer         | RdKit          |
-| ------------------: | --------------: | -------------: |
-| v0.1.0 ~ v0.3.0     | v2.0 ~ v3.0     | 2017.09.3.0    |
-| v0.4.0              | v3.0 ~ v4.0 *1  | 2017.09.3.0    |
-| master branch       | v3.0 ~ v4.0     | 2017.09.3.0    |
-=======
 - Training a new model on a given dataset
 - Performing inference on a given dataset, using a pretrained model
 - Evaluating and reporting performance metrics of different models on a given
 dataset
->>>>>>> 0f113fb2
 
 Please refer to the `examples` directory for more information.
 
@@ -109,19 +78,12 @@
 
 - NFP: Neural Fingerprint [2, 3]
 - GGNN: Gated Graph Neural Network [4, 3]
-<<<<<<< HEAD
-- WeaveNet: [5, 3]
-- SchNet: [6]
-- RSGCN: Renormalized Spectral Graph Convolutional Network [10]<br/>
- \* The name is not from original paper, see [PR #89](https://github.com/pfnet-research/chainer-chemistry/pull/89) for the naming
-- GAT: Graph Attention Networks [12]
-=======
 - WeaveNet [5, 3]
 - SchNet [6] 
 - RSGCN: Renormalized Spectral Graph Convolutional Network [10]<br/>
  \* The name is not from the original paper - see [PR #89](https://github.com/pfnet-research/chainer-chemistry/pull/89) for the naming convention.
 - RelGCN: Relational Graph Convolutional Network [14]
->>>>>>> 0f113fb2
+- GAT: Graph Attention Networks [15]
 
 ## Supported Datasets
 
@@ -190,13 +152,11 @@
 [10] Kipf, Thomas N. and Welling, Max. Semi-Supervised Classification with Graph Convolutional Networks. *International Conference on Learning Representations (ICLR)*, 2017.
 
 [11] Zhenqin Wu, Bharath Ramsundar, Evan N. Feinberg, Joseph Gomes, Caleb Geniesse, Aneesh S. Pappu, Karl Leswing, Vijay Pande, MoleculeNet: A Benchmark for Molecular Machine Learning, arXiv preprint, arXiv: 1703.00564, 2017.
-<<<<<<< HEAD
-[12] Veličković, P., Cucurull, G., Casanova, A., Romero, A., Liò, P., & Bengio, Y. (2017). Graph Attention Networks. arXiv preprint arXiv:1710.10903.
-=======
 
 [12] J. J. Irwin, T. Sterling, M. M. Mysinger, E. S. Bolstad, and R. G. Coleman. Zinc: a free tool to discover chemistry for biology. *Journal of chemical information and modeling*, 52(7):1757–1768, 2012.
 
 [13] Preprocessed csv file downloaded from https://raw.githubusercontent.com/aspuru-guzik-group/chemical_vae/master/models/zinc_properties/250k_rndm_zinc_drugs_clean_3.csv
 
 [14] Michael Schlichtkrull, Thomas N. Kipf, Peter Bloem, Rianne van den Berg, Ivan Titov, Max Welling. Modeling Relational Data with Graph Convolutional Networks. *Extended Semantic Web Conference (ESWC)*, 2018.
->>>>>>> 0f113fb2
+
+[15] Veličković, P., Cucurull, G., Casanova, A., Romero, A., Liò, P., & Bengio, Y. (2017). Graph Attention Networks. arXiv preprint arXiv:1710.10903.